import os
import time
from osgeo import gdal
from spatialist import Vector, bbox, intersect
from spatialist.ancillary import finder
from pyroSAR import identify_many, Archive
from S1_NRB import etad, dem, nrb, snap
from S1_NRB.config import get_config, snap_conf, gdal_conf
import S1_NRB.ancillary as anc
import S1_NRB.tile_extraction as tile_ex
from S1_NRB.archive import STACArchive
from datetime import datetime, timedelta

gdal.UseExceptions()


def main(config_file, section_name='PROCESSING', debug=False, **kwargs):
    """
    Main function that initiates and controls the processing workflow.
    
    Parameters
    ----------
    config_file: str
        Full path to a `config.ini` file.
    section_name: str
        Section name of the `config.ini` file that processing parameters
        should be parsed from. Default is 'PROCESSING'.
    debug: bool
        Set pyroSAR logging level to DEBUG? Default is False.
    **kwargs
        extra arguments to override parameters in the config file. E.g. `acq_mode`.
    """
    update = False  # update existing products? Internal development flag.
    config = get_config(config_file=config_file, proc_section=section_name, **kwargs)
    logger = anc.set_logging(config=config, debug=debug)
    geocode_prms = snap_conf(config=config)
    gdal_prms = gdal_conf(config=config)
    
    anc.check_spacing(geocode_prms['spacing'])
    
    rtc_flag = True
    nrb_flag = True
    if config['mode'] == 'rtc':
        nrb_flag = False
    elif config['mode'] == 'nrb':
        rtc_flag = False
    
    # DEM download authentication
    username, password = dem.authenticate(dem_type=config['dem_type'],
                                          username=None, password=None)
    ####################################################################################################################
    # archive / scene selection
    if config['acq_mode'] == 'SM':
        acq_mode_search = ('S1', 'S2', 'S3', 'S4', 'S5', 'S6')
    else:
        acq_mode_search = config['acq_mode']
    
    vec = None
    aoi_tiles = None
    selection = []
    if config['aoi_tiles'] is not None:
        vec = tile_ex.aoi_from_tile(kml=config['kml_file'], tile=config['aoi_tiles'])
        if not isinstance(vec, list):
            vec = [vec]
        aoi_tiles = config['aoi_tiles']
    elif config['aoi_geometry'] is not None:
        vec = [Vector(config['aoi_geometry'])]
        aoi_tiles = tile_ex.tile_from_aoi(vector=vec[0], kml=config['kml_file'])
    
    if config['datatake'] is not None:
        datatake = [int(x, 16) for x in config['datatake']]
    else:
        datatake = None
    
    if config['db_file'] is not None:
        scenes = finder(config['scene_dir'], [r'^S1[AB].*(SAFE|zip)$'],
                        regex=True, recursive=True, foldermode=1)
        archive = Archive(dbfile=config['db_file'])
        archive.insert(scenes)
    else:
        archive = STACArchive(url=config['stac_catalog'],
                              collections=config['stac_collections'])
    
    # derive geometries and tiles from scene footprints
    if vec is None:
        selection_tmp = archive.select(sensor=config['sensor'],
                                       vectorobject=None,
                                       product=config['product'],
                                       acquisition_mode=acq_mode_search,
                                       mindate=config['mindate'],
                                       maxdate=config['maxdate'],
                                       frameNumber=datatake,
                                       date_strict=config['date_strict'])
        scenes = identify_many(scenes=selection_tmp)
        scenes_geom = [x.geometry() for x in scenes]
        # select all tiles overlapping with the scenes for further processing
        vec = tile_ex.tile_from_aoi(vector=scenes_geom, kml=config['kml_file'],
                                    return_geometries=True)
        aoi_tiles = [x.mgrs for x in vec]
        del scenes_geom, scenes
        # extend the time range to fully cover all tiles
        # (one additional scene needed before and after each data take group)
        mindate = config['mindate'] - timedelta(minutes=1)
        maxdate = config['maxdate'] + timedelta(minutes=1)
    else:
        mindate = config['mindate']
        maxdate = config['maxdate']
    
    for item in vec:
        selection.extend(
            archive.select(sensor=config['sensor'],
                           vectorobject=item,
                           product=config['product'],
                           acquisition_mode=acq_mode_search,
                           mindate=mindate,
                           maxdate=maxdate,
                           frameNumber=datatake,
                           date_strict=config['date_strict']))
    selection = list(set(selection))
    del vec
    
    if len(selection) == 0:
        msg = "No scenes could be found for the following search query:\n" \
              " sensor:    '{sensor}'\n" \
              " product:   '{product}'\n" \
              " acq. mode: '{acq_mode}'\n" \
              " mindate:   '{mindate}'\n" \
              " maxdate:   '{maxdate}'\n" \
              " datatake:  '{datatake}'\n"
        print(msg.format(sensor=config['sensor'], acq_mode=config['acq_mode'],
                         product=config['product'], mindate=config['mindate'],
                         maxdate=config['maxdate'], scene_dir=config['scene_dir'],
                         datatake=config['datatake']))
        return
    scenes = identify_many(selection, sortkey='start')
    anc.check_acquisition_completeness(scenes=scenes, archive=archive)
    archive.close()
    
    if aoi_tiles is None:
        vec = [x.bbox() for x in scenes]
        aoi_tiles = tile_ex.tile_from_aoi(vector=vec, kml=config['kml_file'])
        del vec
    ####################################################################################################################
    # annotation layer selection
    annotation = config.get('annotation', None)
    measurement = config['measurement']
    export_extra = None
    lookup = {'dm': 'layoverShadowMask',
              'ei': 'incidenceAngleFromEllipsoid',
              'lc': 'scatteringArea',
              'li': 'localIncidenceAngle',
              'np': 'NESZ',
              'gs': 'gammaSigmaRatio',
              'sg': 'sigmaGammaRatio'}
    
    if annotation is not None:
        annotation = ['gs' if x == 'ratio' and measurement == 'gamma' else 'sg' if x == 'ratio'
                      else x for x in annotation]
        export_extra = []
        for layer in annotation:
            if layer in lookup:
                export_extra.append(lookup[layer])
    
    ####################################################################################################################
    # main SAR processing
    if rtc_flag:
        for i, scene in enumerate(scenes):
            scene_base = os.path.splitext(os.path.basename(scene.scene))[0]
            out_dir_scene = os.path.join(config['rtc_dir'], scene_base)
            tmp_dir_scene = os.path.join(config['tmp_dir'], scene_base)
            
            print(f'###### [    RTC] Scene {i + 1}/{len(scenes)}: {scene.scene}')
            if os.path.isdir(out_dir_scene) and not update:
                msg = 'Already processed - Skip!'
                print('### ' + msg)
                anc.log(handler=logger, mode='info', proc_step='GEOCODE', scenes=scene.scene, msg=msg)
                continue
            else:
                os.makedirs(out_dir_scene, exist_ok=True)
                os.makedirs(tmp_dir_scene, exist_ok=True)
            ############################################################################################################
            # Preparation of DEM for SAR processing
            dem_type_lookup = {'Copernicus 10m EEA DEM': 'EEA10',
                               'Copernicus 30m Global DEM II': 'GLO30II',
                               'Copernicus 30m Global DEM': 'GLO30',
                               'GETASSE30': 'GETASSE30'}
            dem_type_short = dem_type_lookup[config['dem_type']]
            fname_base_dem = scene_base + f'_DEM_{dem_type_short}.tif'
            fname_dem = os.path.join(tmp_dir_scene, fname_base_dem)
            os.makedirs(tmp_dir_scene, exist_ok=True)
            print('###### [    DEM] creating scene-specific mosaic:', fname_dem)
            with scene.bbox() as geom:
                dem.mosaic(geometry=geom, outname=fname_dem, dem_type=config['dem_type'],
                           username=username, password=password)
            ############################################################################################################
            # ETAD correction
            if config['etad']:
                msg = '###### [   ETAD] Scene {s}/{s_total}: {scene}'
                print(msg.format(s=i + 1, s_total=len(scenes), scene=scene.scene))
                scene = etad.process(scene=scene, etad_dir=config['etad_dir'],
                                     out_dir=tmp_dir_scene, log=logger)
            ############################################################################################################
            # determination of look factors
            if scene.product == 'SLC':
                rlks = {'IW': 5,
                        'SM': 6,
                        'EW': 3}[config['acq_mode']]
                rlks *= int(geocode_prms['spacing'] / 10)
                azlks = {'IW': 1,
                         'SM': 6,
                         'EW': 1}[config['acq_mode']]
                azlks *= int(geocode_prms['spacing'] / 10)
            else:
                rlks = azlks = None
            ############################################################################################################
            # get neighbouring GRD scenes to add a buffer to the geocoded scenes
            # otherwise there will be a gap between final geocoded images.
            neighbors = None
            if scene.product == 'GRD':
                print('###### [    RTC] collecting GRD neighbors')
                f = '%Y%m%dT%H%M%S'
                td = timedelta(seconds=2)
                start = datetime.strptime(scene.start, f) - td
                start = datetime.strftime(start, f)
                stop = datetime.strptime(scene.stop, f) + td
                stop = datetime.strftime(stop, f)
                
                if config['db_file'] is not None:
                    archive = Archive(dbfile=config['db_file'])
                else:
                    archive = STACArchive(url=config['stac_catalog'],
                                          collections=config['stac_collections'])
                
                neighbors = archive.select(mindate=start, maxdate=stop, date_strict=False,
                                           sensor=scene.sensor, product=scene.product,
                                           acquisition_mode=scene.acquisition_mode)
                archive.close()
                del neighbors[neighbors.index(scene.scene)]
            ############################################################################################################
            # main processing routine
            start_time = time.time()
<<<<<<< HEAD
            lookup = {'dm': 'layoverShadowMask',
                      'ei': 'incidenceAngleFromEllipsoid',
                      'gs': 'gammaSigmaRatio',
                      'ld': 'lookDirection',
                      'li': 'localIncidenceAngle',
                      'lc': 'scatteringArea',
                      'np': 'NESZ',
                      'sg': 'sigmaGammaRatio'}
            if config['annotation'] is None:
                export_extra = None
            else:
                export_extra = []
                for annotation in config['annotation']:
                    if annotation == 'gs' and config['measurement'] != 'gamma':
                        continue
                    if annotation == 'sg' and config['measurement'] != 'sigma':
                        continue
                    if annotation in lookup.keys():
                        export_extra.append(lookup[annotation])
=======
>>>>>>> b6f35827
            try:
                snap.process(scene=scene.scene, outdir=config['rtc_dir'],
                             measurement=measurement,
                             tmpdir=config['tmp_dir'], kml=config['kml_file'],
                             dem=fname_dem, neighbors=neighbors,
                             export_extra=export_extra,
                             gpt_args=config['snap_gpt_args'],
                             rlks=rlks, azlks=azlks, **geocode_prms)
                t = round((time.time() - start_time), 2)
                anc.log(handler=logger, mode='info', proc_step='RTC', scenes=scene.scene, msg=t)
            except Exception as e:
                anc.log(handler=logger, mode='exception', proc_step='RTC', scenes=scene.scene, msg=e)
                raise
    ####################################################################################################################
    # NRB - final product generation
    if nrb_flag:
        # prepare WBM MGRS tiles
        vec = [x.geometry() for x in scenes]
        extent = anc.get_max_ext(geometries=vec)
        del vec
        with bbox(coordinates=extent, crs=4326) as box:
            dem.prepare(vector=box, threads=gdal_prms['threads'],
                        dem_dir=None, wbm_dir=config['wbm_dir'],
                        dem_type=config['dem_type'], kml_file=config['kml_file'],
                        tilenames=aoi_tiles, username=username, password=password,
                        dem_strict=True)
        print('preparing NRB products')
        selection_grouped = anc.group_by_time(scenes=scenes)
        for s, group in enumerate(selection_grouped):
            # check that the scenes can really be grouped together
            anc.check_scene_consistency(scenes=group)
            # get the geometries of all tiles that overlap with the current scene group
            vec = [x.geometry() for x in group]
            tiles = tile_ex.tile_from_aoi(vector=vec,
                                          kml=config['kml_file'],
                                          return_geometries=True,
                                          tilenames=aoi_tiles)
            del vec
            t_total = len(tiles)
            s_total = len(selection_grouped)
            for t, tile in enumerate(tiles):
                # select all scenes from the group whose footprint overlaps with the current tile
                scenes_sub = [x for x in group if intersect(tile, x.geometry())]
                scenes_sub_fnames = [x.scene for x in scenes_sub]
                outdir = os.path.join(config['nrb_dir'], tile.mgrs)
                os.makedirs(outdir, exist_ok=True)
                fname_wbm = os.path.join(config['wbm_dir'], config['dem_type'],
                                         '{}_WBM.tif'.format(tile.mgrs))
                if not os.path.isfile(fname_wbm):
                    fname_wbm = None
                add_dem = True  # add the DEM as output layer?
                nrb_dem_type = config['dem_type'] if add_dem else None
                extent = tile.extent
                epsg = tile.getProjection('epsg')
                msg = '###### [    NRB] Tile {t}/{t_total}: {tile} | Scenes: {scenes} '
                print(msg.format(tile=tile.mgrs, t=t + 1, t_total=t_total,
                                 scenes=[os.path.basename(s) for s in scenes_sub_fnames],
                                 s=s + 1, s_total=s_total))
                try:
                    msg = nrb.format(config=config, scenes=scenes_sub_fnames, datadir=config['rtc_dir'],
                                     outdir=outdir, tile=tile.mgrs, extent=extent, epsg=epsg,
                                     wbm=fname_wbm, dem_type=nrb_dem_type, kml=config['kml_file'],
                                     multithread=gdal_prms['multithread'], annotation=annotation,
                                     update=update)
                    if msg == 'Already processed - Skip!':
                        print('### ' + msg)
                    anc.log(handler=logger, mode='info', proc_step='NRB', scenes=scenes_sub_fnames, msg=msg)
                except Exception as e:
                    anc.log(handler=logger, mode='exception', proc_step='NRB', scenes=scenes_sub_fnames, msg=e)
                    raise
            del tiles
        gdal.SetConfigOption('GDAL_NUM_THREADS', gdal_prms['threads_before'])<|MERGE_RESOLUTION|>--- conflicted
+++ resolved
@@ -148,6 +148,7 @@
     lookup = {'dm': 'layoverShadowMask',
               'ei': 'incidenceAngleFromEllipsoid',
               'lc': 'scatteringArea',
+              'ld': 'lookDirection',
               'li': 'localIncidenceAngle',
               'np': 'NESZ',
               'gs': 'gammaSigmaRatio',
@@ -239,28 +240,6 @@
             ############################################################################################################
             # main processing routine
             start_time = time.time()
-<<<<<<< HEAD
-            lookup = {'dm': 'layoverShadowMask',
-                      'ei': 'incidenceAngleFromEllipsoid',
-                      'gs': 'gammaSigmaRatio',
-                      'ld': 'lookDirection',
-                      'li': 'localIncidenceAngle',
-                      'lc': 'scatteringArea',
-                      'np': 'NESZ',
-                      'sg': 'sigmaGammaRatio'}
-            if config['annotation'] is None:
-                export_extra = None
-            else:
-                export_extra = []
-                for annotation in config['annotation']:
-                    if annotation == 'gs' and config['measurement'] != 'gamma':
-                        continue
-                    if annotation == 'sg' and config['measurement'] != 'sigma':
-                        continue
-                    if annotation in lookup.keys():
-                        export_extra.append(lookup[annotation])
-=======
->>>>>>> b6f35827
             try:
                 snap.process(scene=scene.scene, outdir=config['rtc_dir'],
                              measurement=measurement,
