import os
import re
import time
import tempfile
from getpass import getpass
from datetime import datetime, timezone
from lxml import etree
import numpy as np
from osgeo import gdal
from spatialist import Raster, Vector, vectorize, boundary, bbox, intersect, rasterize
from spatialist.ancillary import finder
from spatialist.auxil import gdalwarp, gdalbuildvrt
from pyroSAR import identify_many, Archive
from pyroSAR.snap.util import geocode, noise_power
from pyroSAR.ancillary import groupbyTime, seconds, find_datasets
from pyroSAR.auxdata import dem_autoload, dem_create
from S1_NRB.config import get_config, geocode_conf, gdal_conf
import S1_NRB.ancillary as ancil
import S1_NRB.tile_extraction as tile_ex
from S1_NRB.metadata import extract, xmlparser, stacparser
from S1_NRB.metadata.mapping import ITEM_MAP

gdal.UseExceptions()


def nrb_processing(config, scenes, datadir, outdir, tile, extent, epsg, wbm=None, multithread=True,
                   compress='LERC_ZSTD', overviews=None):
    """
    Finalizes the generation of Sentinel-1 NRB products after the main processing steps via `pyroSAR.snap.util.geocode`
    have been executed. This includes the following:
    - Converting all GeoTIFF files to Cloud Optimized GeoTIFF (COG) format
    - Generating annotation datasets in Virtual Raster Tile (VRT) format
    - Applying the NRB product directory structure & naming convention
    - Generating metadata in XML and STAC JSON formats
    
    Parameters
    ----------
    config: dict
        Dictionary of the parsed config parameters for the current process.
    scenes: list[str]
        List of scenes to process. Either an individual scene or multiple, matching scenes (consecutive acquisitions).
    datadir: str
        The directory containing the datasets processed from the source scenes using pyroSAR.
    outdir: str
        The directory to write the final files to.
    tile: str
        ID of an MGRS tile.
    extent: dict
        Spatial extent of the MGRS tile, derived from a `spatialist.vector.Vector` object.
    epsg: int
        The CRS used for the NRB product; provided as an EPSG code.
    wbm: str, optional
        Path to a water body mask file with the dimensions of an MGRS tile.
    multithread: bool, optional
        Should `gdalwarp` use multithreading? Default is True. The number of threads used, can be adjusted in the
        config.ini file with the parameter `gdal_threads`.
    compress: str, optional
        Compression algorithm to use. See https://gdal.org/drivers/raster/gtiff.html#creation-options for options.
        Defaults to 'LERC_DEFLATE'.
    overviews: list[int], optional
        Internal overview levels to be created for each GeoTIFF file. Defaults to [2, 4, 9, 18, 36]
    
    Returns
    -------
    None
    """
    if overviews is None:
        overviews = [2, 4, 9, 18, 36]
    
    ids = identify_many(scenes)
    datasets = []
    for _id in ids:
        scene_base = os.path.splitext(os.path.basename(_id.scene))[0]
        scene_dir = os.path.join(datadir, scene_base, str(epsg))
        datasets.append(find_datasets(directory=scene_dir))
    
    if len(datasets) == 0:
        raise RuntimeError("No pyroSAR datasets were found in the directory '{}'".format(datadir))
    
    pattern = '[VH]{2}_gamma0-rtc'
    i = 0
    snap_dm_tile_overlap = []
    while i < len(datasets):
        pols = [x for x in datasets[i] if re.search(pattern, os.path.basename(x))]
        snap_dm_ras = re.sub(pattern, 'datamask', pols[0])
        snap_dm_vec = snap_dm_ras.replace('.tif', '.gpkg')
        
        if not all([os.path.isfile(x) for x in [snap_dm_ras, snap_dm_vec]]):
            with Raster(pols[0]) as ras:
                arr = ras.array()
                mask = ~np.isnan(arr)
                with vectorize(target=mask, reference=ras) as vec:
                    with boundary(vec, expression="value=1") as bounds:
                        if not os.path.isfile(snap_dm_ras):
                            print('creating raster mask', i)
                            rasterize(vectorobject=bounds, reference=ras, outname=snap_dm_ras)
                        if not os.path.isfile(snap_dm_vec):
                            print('creating vector mask', i)
                            bounds.write(outfile=snap_dm_vec)
        with Vector(snap_dm_vec) as bounds:
            with bbox(extent, epsg) as tile_geom:
                inter = intersect(bounds, tile_geom)
                if inter is None:
                    print('removing dataset', i)
                    del ids[i]
                    del datasets[i]
                else:
                    # Add snap_dm_ras to list if it overlaps with the current tile
                    snap_dm_tile_overlap.append(snap_dm_ras)
                    i += 1
                    inter.close()
    
    if len(ids) == 0:
        raise RuntimeError('None of the scenes overlap with the current tile {tile_id}: '
                           '\n{scenes}'.format(tile_id=tile, scenes=scenes))
    
    src_scenes = [_id.scene for _id in ids]
    product_start, product_stop = ancil.calc_product_start_stop(src_scenes=src_scenes, extent=extent, epsg=epsg)
    
    meta = {'mission': ids[0].sensor,
            'mode': ids[0].meta['acquisition_mode'],
            'polarization': {"['HH']": 'SH',
                             "['VV']": 'SV',
                             "['HH', 'HV']": 'DH',
                             "['VV', 'VH']": 'DV'}[str(ids[0].polarizations)],
            'start': product_start,
            'orbitnumber': ids[0].meta['orbitNumbers_abs']['start'],
            'datatake': hex(ids[0].meta['frameNumber']).replace('x', '').upper(),
            'tile': tile,
            'id': 'ABCD'}
    
    skeleton_dir = '{mission}_{mode}_NRB__1S{polarization}_{start}_{orbitnumber:06}_{datatake}_{tile}_{id}'
    skeleton_files = '{mission}-{mode}-nrb-{start}-{orbitnumber:06}-{datatake}-{tile}-{suffix}.tif'
    
    nrbdir = os.path.join(outdir, skeleton_dir.format(**meta))
    os.makedirs(nrbdir, exist_ok=True)
    
    metaL = meta.copy()
    for key, val in metaL.items():
        if not isinstance(val, int):
            metaL[key] = val.lower()
    
    driver = 'COG'
    ovr_resampling = 'AVERAGE'
    write_options_base = ['BLOCKSIZE=512', 'OVERVIEW_RESAMPLING={}'.format(ovr_resampling)]
    write_options = dict()
    for key in ITEM_MAP:
        write_options[key] = write_options_base.copy()
        if compress is not None:
            entry = 'COMPRESS={}'.format(compress)
            write_options[key].append(entry)
            if compress.startswith('LERC'):
                entry = 'MAX_Z_ERROR={:f}'.format(ITEM_MAP[key]['z_error'])
                write_options[key].append(entry)
    
    ####################################################################################################################
    # Create raster files
    if len(datasets) > 1:
        files = list(zip(*datasets))
    else:
        files = datasets[0]
    
    pattern = '|'.join(ITEM_MAP.keys())
    for i, item in enumerate(files):
        if isinstance(item, str):
            match = re.search(pattern, item)
            if match is not None:
                key = match.group()
            else:
                continue
        else:
            match = [re.search(pattern, x) for x in item]
            keys = [x if x is None else x.group() for x in match]
            if len(list(set(keys))) != 1:
                raise RuntimeError('file mismatch:\n{}'.format('\n'.join(item)))
            if None in keys:
                continue
            key = keys[0]
        
        if key == 'layoverShadowMask':
            # The data mask will be created later on in the processing workflow.
            continue
        
        metaL['suffix'] = ITEM_MAP[key]['suffix']
        outname_base = skeleton_files.format(**metaL)
        if re.search('_gamma0', key):
            subdir = 'measurement'
        else:
            subdir = 'annotation'
        outname = os.path.join(nrbdir, subdir, outname_base)
        
        if not os.path.isfile(outname):
            os.makedirs(os.path.dirname(outname), exist_ok=True)
            print(outname)
            bounds = [extent['xmin'], extent['ymin'], extent['xmax'], extent['ymax']]
            
            if isinstance(item, tuple):
                with Raster(list(item), list_separate=False) as ras:
                    source = ras.filename
            elif isinstance(item, str):
                source = tempfile.NamedTemporaryFile(suffix='.vrt').name
                gdalbuildvrt(item, source)
            else:
                raise TypeError('type {} is not supported: {}'.format(type(item), item))
            
            # modify temporary VRT to make sure overview levels and resampling are properly applied
            tree = etree.parse(source)
            root = tree.getroot()
            ovr = etree.SubElement(root, 'OverviewList', attrib={'resampling': ovr_resampling.lower()})
            ov = str(overviews)
            for x in ['[', ']', ',']:
                ov = ov.replace(x, '')
            ovr.text = ov
            etree.indent(root)
            tree.write(source, pretty_print=True, xml_declaration=False, encoding='utf-8')
            
            snap_nodata = 0
            gdalwarp(source, outname,
                     options={'format': driver, 'outputBounds': bounds, 'srcNodata': snap_nodata, 'dstNodata': 'nan',
                              'multithread': multithread, 'creationOptions': write_options[key]})
    
    proc_time = datetime.now(timezone.utc)
    t = proc_time.isoformat().encode()
    product_id = ancil.generate_unique_id(encoded_str=t)
    nrbdir_new = nrbdir.replace('ABCD', product_id)
    os.rename(nrbdir, nrbdir_new)
    nrbdir = nrbdir_new
    
    if type(files[0]) == tuple:
        files = [item for tup in files for item in tup]
    gs_path = finder(nrbdir, [r'gs\.tif$'], regex=True)[0]
    measure_paths = finder(nrbdir, ['[hv]{2}-g-lin.tif$'], regex=True)
    
    # data mask & acquisition ID image
    if wbm is not None:
        if not config['dem_type'] == 'GETASSE30' and not os.path.isfile(wbm):
            raise FileNotFoundError('External water body mask could not be found: {}'.format(wbm))
    
    dm_path = gs_path.replace('-gs.tif', '-dm.tif')
    ancil.create_data_mask(outname=dm_path, valid_mask_list=snap_dm_tile_overlap, snap_files=files,
                           extent=extent, epsg=epsg, driver=driver, creation_opt=write_options['layoverShadowMask'],
                           overviews=overviews, overview_resampling=ovr_resampling, wbm=wbm)
    
    ancil.create_acq_id_image(ref_tif=gs_path, valid_mask_list=snap_dm_tile_overlap, src_scenes=src_scenes,
                              extent=extent, epsg=epsg, driver=driver, creation_opt=write_options['acquisitionImage'],
                              overviews=overviews)
    
    ####################################################################################################################
<<<<<<< HEAD
    # Create VRT files
    # log-scaled gamma nought & color composite VRTs
    log_vrts = []
=======
    # log-scaled gamma nought & color composite
>>>>>>> 252bde56
    for item in measure_paths:
        log = item.replace('lin.tif', 'log.vrt')
        if not os.path.isfile(log):
            print(log)
            ancil.create_vrt(src=item, dst=log, fun='log10', scale=10,
                             options={'VRTNodata': 'NaN'}, overviews=overviews, overview_resampling=ovr_resampling)
    
    if meta['polarization'] in ['DH', 'DV'] and len(measure_paths) == 2:
        cc_path = re.sub('[hv]{2}', 'cc', measure_paths[0]).replace('.tif', '.vrt')
        ancil.create_rgb_vrt(outname=cc_path, infiles=measure_paths, overviews=overviews,
                             overview_resampling=ovr_resampling)
    
    # sigma nought RTC VRTs
    for item in measure_paths:
        sigma0_rtc_lin = item.replace('g-lin.tif', 's-lin.vrt')
        sigma0_rtc_log = item.replace('g-lin.tif', 's-log.vrt')
        
        if not os.path.isfile(sigma0_rtc_lin):
            print(sigma0_rtc_lin)
            ancil.create_vrt(src=[item, gs_path], dst=sigma0_rtc_lin, fun='mul', relpaths=True,
                             options={'VRTNodata': 'NaN'}, overviews=overviews, overview_resampling=ovr_resampling)
        
        if not os.path.isfile(sigma0_rtc_log):
            print(sigma0_rtc_log)
            ancil.create_vrt(src=sigma0_rtc_lin, dst=sigma0_rtc_log, fun='log10', scale=10,
                             options={'VRTNodata': 'NaN'}, overviews=overviews, overview_resampling=ovr_resampling)
    
    ####################################################################################################################
    # metadata
    nrb_tifs = finder(nrbdir, ['-[a-z]{2,3}.tif'], regex=True, recursive=True)
    meta = extract.meta_dict(config=config, target=nrbdir, src_scenes=src_scenes, snap_files=files,
                             proc_time=proc_time, start=product_start, stop=product_stop, compression=compress)
    xmlparser.main(meta=meta, target=nrbdir, tifs=nrb_tifs)
    stacparser.main(meta=meta, target=nrbdir, tifs=nrb_tifs)


def prepare_dem(geometries, config, threads, spacing, epsg=None):
    """
    Downloads and prepares the chosen DEM for the NRB processing workflow.
    
    Parameters
    ----------
    geometries: list[spatialist.vector.Vector]
        A list of vector objects defining the area(s) of interest.
        DEMs will be created for each overlapping MGRS tile.
    config: dict
        Dictionary of the parsed config parameters for the current process.
    threads: int
        The number of threads to pass to `pyroSAR.auxdata.dem_create`.
    spacing: int
        The target resolution to pass to `pyroSAR.auxdata.dem_create`.
    epsg: int, optional
        The CRS used for the NRB product; provided as an EPSG code.
    
    Returns
    -------
    dem_names: list[list[str]]
        List of lists containing paths to DEM tiles for each scene to be processed.
    """
    if config['dem_type'] == 'GETASSE30':
        geoid = 'WGS84'
    else:
        geoid = 'EGM2008'
    
    buffer = 1.5  # degrees to ensure full coverage of all overlapping MGRS tiles
    tr = spacing
    wbm_dems = ['Copernicus 10m EEA DEM',
                'Copernicus 30m Global DEM II']
    wbm_dir = os.path.join(config['wbm_dir'], config['dem_type'])
    dem_dir = os.path.join(config['dem_dir'], config['dem_type'])
    username = None
    password = None
    
    max_ext = ancil.get_max_ext(geometries=geometries, buffer=buffer)
    ext_id = ancil.generate_unique_id(encoded_str=str(max_ext).encode())
    
    fname_wbm_tmp = os.path.join(wbm_dir, 'mosaic_{}.vrt'.format(ext_id))
    fname_dem_tmp = os.path.join(dem_dir, 'mosaic_{}.vrt'.format(ext_id))
    if config['dem_type'] in wbm_dems:
        if not os.path.isfile(fname_wbm_tmp) or not os.path.isfile(fname_dem_tmp):
            username = input('Please enter your DEM access username:')
            password = getpass('Please enter your DEM access password:')
        os.makedirs(wbm_dir, exist_ok=True)
        if not os.path.isfile(fname_wbm_tmp):
            dem_autoload(geometries, demType=config['dem_type'],
                         vrt=fname_wbm_tmp, buffer=buffer, product='wbm',
                         username=username, password=password,
                         nodata=1, hide_nodata=True)
    os.makedirs(dem_dir, exist_ok=True)
    if not os.path.isfile(fname_dem_tmp):
        dem_autoload(geometries, demType=config['dem_type'],
                     vrt=fname_dem_tmp, buffer=buffer, product='dem',
                     username=username, password=password)
    
    dem_names = []
    for geo in geometries:
        dem_names_scene = []
        tiles = tile_ex.tiles_from_aoi(vectorobject=geo, kml=config['kml_file'], epsg=epsg)
        print('### creating DEM tiles: \n{tiles}'.format(tiles=tiles))
        for i, tilename in enumerate(tiles):
            dem_tile = os.path.join(dem_dir, '{}_DEM.tif'.format(tilename))
            dem_names_scene.append(dem_tile)
            if not os.path.isfile(dem_tile):
                with tile_ex.extract_tile(config['kml_file'], tilename) as tile:
                    epsg_tile = tile.getProjection('epsg')
                    ext = tile.extent
                    bounds = [ext['xmin'], ext['ymin'], ext['xmax'], ext['ymax']]
                    dem_create(src=fname_dem_tmp, dst=dem_tile, t_srs=epsg_tile, tr=(tr, tr),
                               geoid_convert=True, geoid=geoid, pbar=True,
                               outputBounds=bounds, threads=threads)
        if os.path.isfile(fname_wbm_tmp):
            print('### creating WBM tiles: \n{tiles}'.format(tiles=tiles))
            for i, tilename in enumerate(tiles):
                wbm_tile = os.path.join(wbm_dir, '{}_WBM.tif'.format(tilename))
                if not os.path.isfile(wbm_tile):
                    with tile_ex.extract_tile(config['kml_file'], tilename) as tile:
                        epsg_tile = tile.getProjection('epsg')
                        ext = tile.extent
                        bounds = [ext['xmin'], ext['ymin'], ext['xmax'], ext['ymax']]
                        dem_create(src=fname_wbm_tmp, dst=wbm_tile, t_srs=epsg_tile, tr=(tr, tr),
                                   resampling_method='mode', pbar=True,
                                   outputBounds=bounds, threads=threads)
        dem_names.append(dem_names_scene)
    return dem_names


def main(config_file, section_name, debug=False):
    config = get_config(config_file=config_file, section_name=section_name)
    log = ancil.set_logging(config=config, debug=debug)
    geocode_prms = geocode_conf(config=config)
    gdal_prms = gdal_conf(config=config)
    
    snap_flag = True
    nrb_flag = True
    if config['mode'] == 'snap':
        nrb_flag = False
    elif config['mode'] == 'nrb':
        snap_flag = False
    
    ####################################################################################################################
    # archive / scene selection
    scenes = finder(config['scene_dir'], [r'^S1[AB].*\.zip'], regex=True, recursive=True)
    if not os.path.isfile(config['db_file']):
        config['db_file'] = os.path.join(config['work_dir'], config['db_file'])
    
    with Archive(dbfile=config['db_file']) as archive:
        archive.insert(scenes)
        selection = archive.select(product='SLC',
                                   acquisition_mode=config['acq_mode'],
                                   mindate=config['mindate'], maxdate=config['maxdate'])
    ids = identify_many(selection)
    
    if len(selection) == 0:
        raise RuntimeError("No scenes could be found for acquisition mode '{acq_mode}', mindate '{mindate}' "
                           "and maxdate '{maxdate}' in directory '{scene_dir}'.".format(acq_mode=config['acq_mode'],
                                                                                        mindate=config['mindate'],
                                                                                        maxdate=config['maxdate'],
                                                                                        scene_dir=config['scene_dir']))
    
    ####################################################################################################################
    # geometry and DEM handling
    geo_dict = tile_ex.get_tile_dict(config=config, spacing=geocode_prms['spacing'])
    aoi_tiles = list(geo_dict.keys())
    aoi_tiles.remove('align')
    
    epsg_set = set([geo_dict[tile]['epsg'] for tile in list(geo_dict.keys())])
    if len(epsg_set) != 1:
        raise RuntimeError('The AOI covers multiple UTM zones: {}\n '
                           'This is currently not supported. Please refine your AOI.'.format(list(epsg_set)))
    epsg = epsg_set.pop()
    
    if snap_flag:
        boxes = [i.bbox() for i in ids]
        dem_names = prepare_dem(geometries=boxes, config=config, threads=gdal_prms['threads'],
                                epsg=epsg, spacing=geocode_prms['spacing'])
        del boxes  # make sure all bounding box Vector objects are deleted
        
        if config['dem_type'] == 'Copernicus 30m Global DEM':
            ex_dem_nodata = -99
        else:
            ex_dem_nodata = None
    
    ####################################################################################################################
    # geocode & noise power - SNAP processing
    np_dict = {'sigma0': 'NESZ', 'beta0': 'NEBZ', 'gamma0': 'NEGZ'}
    np_refarea = 'sigma0'
    
    if snap_flag:
        for i, scene in enumerate(ids):
            dem_buffer = 200  # meters
            scene_base = os.path.splitext(os.path.basename(scene.scene))[0]
            out_dir_scene = os.path.join(config['rtc_dir'], scene_base, str(epsg))
            tmp_dir_scene = os.path.join(config['tmp_dir'], scene_base, str(epsg))
            os.makedirs(out_dir_scene, exist_ok=True)
            os.makedirs(tmp_dir_scene, exist_ok=True)
            fname_dem = os.path.join(tmp_dir_scene, scene.outname_base() + '_DEM_{}.tif'.format(epsg))
            if not os.path.isfile(fname_dem):
                with scene.geometry() as footprint:
                    footprint.reproject(epsg)
                    extent = footprint.extent
                    extent['xmin'] -= dem_buffer
                    extent['ymin'] -= dem_buffer
                    extent['xmax'] += dem_buffer
                    extent['ymax'] += dem_buffer
                    with bbox(extent, epsg) as dem_box:
                        with Raster(dem_names[i], list_separate=False)[dem_box] as dem_mosaic:
                            dem_mosaic.write(fname_dem, format='GTiff')
            
            list_processed = finder(out_dir_scene, ['*'])
            exclude = list(np_dict.values())
            print('###### [GEOCODE] Scene {s}/{s_total}: {scene}'.format(s=i + 1, s_total=len(ids),
                                                                         scene=scene.scene))
            if len([item for item in list_processed if not any(ex in item for ex in exclude)]) < 4:
                start_time = time.time()
                try:
                    geocode(infile=scene, outdir=out_dir_scene, t_srs=epsg, tmpdir=tmp_dir_scene,
                            standardGridOriginX=geo_dict['align']['xmax'],
                            standardGridOriginY=geo_dict['align']['ymin'],
                            externalDEMFile=fname_dem, externalDEMNoDataValue=ex_dem_nodata, **geocode_prms)
                    t = round((time.time() - start_time), 2)
                    _log(handler=log, mode='info', proc_step='GEOCODE', scenes=scene.scene, epsg=epsg, msg=t)
                    if t <= 500:
                        msg = 'Processing might have terminated prematurely. Check terminal for uncaught SNAP errors!'
                        _log(handler=log, mode='warning', proc_step='GEOCODE', scenes=scene.scene, epsg=epsg, msg=msg)
                except Exception as e:
                    _log(handler=log, mode='exception', proc_step='GEOCODE', scenes=scene.scene, epsg=epsg, msg=e)
                    continue
            else:
                msg = 'Already processed - Skip!'
                print('### ' + msg)
                _log(handler=log, mode='info', proc_step='GEOCODE', scenes=scene.scene, epsg=epsg, msg=msg)
            
            print('###### [NOISE_P] Scene {s}/{s_total}: {scene}'.format(s=i + 1, s_total=len(ids),
                                                                         scene=scene.scene))
            if len([item for item in list_processed if np_dict[np_refarea] in item]) == 0:
                start_time = time.time()
                try:
                    noise_power(infile=scene.scene, outdir=out_dir_scene, polarizations=scene.polarizations,
                                spacing=geocode_prms['spacing'], refarea=np_refarea, tmpdir=tmp_dir_scene,
                                externalDEMFile=fname_dem, externalDEMNoDataValue=ex_dem_nodata, t_srs=epsg,
                                externalDEMApplyEGM=geocode_prms['externalDEMApplyEGM'],
                                alignToStandardGrid=geocode_prms['alignToStandardGrid'],
                                standardGridOriginX=geo_dict['align']['xmax'],
                                standardGridOriginY=geo_dict['align']['ymin'],
                                clean_edges=geocode_prms['clean_edges'],
                                clean_edges_npixels=geocode_prms['clean_edges_npixels'],
                                rlks=geocode_prms['rlks'], azlks=geocode_prms['azlks'])
                    _log(handler=log, mode='info', proc_step='NOISE_P', scenes=scene.scene, epsg=epsg,
                         msg=round((time.time() - start_time), 2))
                except Exception as e:
                    _log(handler=log, mode='exception', proc_step='NOISE_P', scenes=scene.scene, epsg=epsg, msg=e)
                    continue
            else:
                msg = 'Already processed - Skip!'
                print('### ' + msg)
                _log(handler=log, mode='info', proc_step='NOISE_P', scenes=scene.scene, epsg=epsg, msg=msg)
    
    ####################################################################################################################
    # NRB - final product generation
    if nrb_flag:
        selection_grouped = groupbyTime(images=selection, function=seconds, time=60)
        for t, tile in enumerate(aoi_tiles):
            outdir = os.path.join(config['nrb_dir'], tile)
            os.makedirs(outdir, exist_ok=True)
            wbm = os.path.join(config['wbm_dir'], config['dem_type'], '{}_WBM.tif'.format(tile))
            if not os.path.isfile(wbm):
                wbm = None
            
            for s, scenes in enumerate(selection_grouped):
                if isinstance(scenes, str):
                    scenes = [scenes]
                print('###### [NRB] Tile {t}/{t_total}: {tile} | '
                      'Scenes {s}/{s_total}: {scenes} '.format(tile=tile, t=t + 1, t_total=len(aoi_tiles),
                                                               scenes=[os.path.basename(s) for s in scenes],
                                                               s=s + 1, s_total=len(selection_grouped)))
                start_time = time.time()
                try:
                    nrb_processing(config=config, scenes=scenes, datadir=config['rtc_dir'], outdir=outdir,
                                   tile=tile, extent=geo_dict[tile]['ext'], epsg=epsg, wbm=wbm,
                                   multithread=gdal_prms['multithread'])
                    _log(handler=log, mode='info', proc_step='NRB', scenes=scenes, epsg=epsg,
                         msg=round((time.time() - start_time), 2))
                except Exception as e:
                    _log(handler=log, mode='exception', proc_step='NRB', scenes=scenes, epsg=epsg, msg=e)
                    continue
        
        gdal.SetConfigOption('GDAL_NUM_THREADS', gdal_prms['threads_before'])


def _log(handler, mode, proc_step, scenes, epsg, msg):
    """Helper function to format and handle log messages during processing."""
    proc_step = proc_step.zfill(7).replace('0', ' ')
    log = '[{proc_step}] -- {scenes} [{epsg}] -- {msg}'.format(proc_step=proc_step, scenes=scenes, epsg=epsg, msg=msg)
    if mode == 'info':
        handler.info(log)
    elif mode == 'warning':
        handler.warning(log)
    elif mode == 'exception':
        handler.exception(log)
    else:
        raise RuntimeError('log mode {} is not supported'.format(mode))<|MERGE_RESOLUTION|>--- conflicted
+++ resolved
@@ -246,13 +246,8 @@
                               overviews=overviews)
     
     ####################################################################################################################
-<<<<<<< HEAD
     # Create VRT files
     # log-scaled gamma nought & color composite VRTs
-    log_vrts = []
-=======
-    # log-scaled gamma nought & color composite
->>>>>>> 252bde56
     for item in measure_paths:
         log = item.replace('lin.tif', 'log.vrt')
         if not os.path.isfile(log):
