import os
import re
import shutil
import zipfile
import math
import json
from lxml import etree
from datetime import datetime
import numpy as np
from statistics import median
from spatialist import Raster
from spatialist.ancillary import finder, dissolve
from spatialist.vector import wkt2vector
from spatialist.raster import rasterize
from osgeo import gdal
import S1_NRB
from S1_NRB.metadata.mapping import ARD_PATTERN, LERC_ERR_THRES, RES_MAP, OSV_MAP, DEM_MAP, SLC_ACC_MAP
from S1_NRB import snap

gdal.UseExceptions()


def meta_dict(config, target, src_ids, sar_dir, proc_time, start, stop, compression, orb=False):
    """
    Creates a dictionary containing metadata for a product scene, as well as its source scenes. The dictionary can then
<<<<<<< HEAD
    be utilized by :func:`~S1_NRB.metadata.xml.parse` and :func:`~S1_NRB.metadata.stac.parse` to generate XML and STAC
    JSON metadata files, respectively.

=======
    be utilized by :func:`~S1_NRB.metadata.xml.parse` and :func:`~S1_NRB.metadata.stac.parse` to generate OGC XML and
    STAC JSON metadata files, respectively.
    
>>>>>>> db753971
    Parameters
    ----------
    config: dict
        Dictionary of the parsed config parameters for the current process.
    target: str
        A path pointing to the current ARD product directory.
    src_ids: list[pyroSAR.drivers.ID]
        List of :class:`~pyroSAR.drivers.ID` objects of all source scenes that overlap with the current MGRS tile.
    sar_dir: str
        The SAR processing output directory.
    proc_time: datetime.datetime
        The processing time object used to generate the unique product identifier.
    start: datetime.datetime
        The product start time.
    stop: datetime.datetime
        The product stop time.
    compression: str
        The compression type applied to raster files of the product.

    Returns
    -------
    meta: dict
        A dictionary containing a collection of metadata for product as well as source scenes.
    """
    meta = {'prod': {},
            'source': {},
            'common': {}}
    src_sid = {}
    src_xml = {}
    for i, sid in enumerate(src_ids):
        uid = os.path.basename(sid.scene).split('.')[0][-4:]
        src_sid[uid] = sid
        src_xml[uid] = get_src_meta(sid=sid)
    sid0 = src_sid[list(src_sid.keys())[0]]  # first key/first file; used to extract some common metadata
    swath_id = re.search('_(IW|EW|S[1-6])_', os.path.basename(sid0.file)).group().replace('_', '')
    
    ref_tif = finder(target, ['[hv]{2}-[gs]-lin.tif$'], regex=True)[0]
    ratio_tif = finder(target, ['[hv]{2}-[gs]-lin.vrt$'], regex=True)
    np_tifs = finder(target, ['-np-[hv]{2}.tif$'], regex=True)
    ei_tif = finder(target, ['-ei.tif$'], regex=True)
    product_id = os.path.basename(target)
    prod_meta = get_prod_meta(product_id=product_id, tif=ref_tif,
                              src_ids=src_ids, sar_dir=sar_dir)
    
    tups = [(key, LERC_ERR_THRES[key]) for key in LERC_ERR_THRES.keys()]
    z_err_dict = dict(tups)
    
    # Common metadata (sorted alphabetically)
    meta['common']['antennaLookDirection'] = 'RIGHT'
    meta['common']['constellation'] = 'sentinel-1'
    meta['common']['instrumentShortName'] = 'C-SAR'
    meta['common']['operationalMode'] = prod_meta['mode']
    meta['common']['orbitDirection'] = {'A': 'ascending', 'D': 'descending'}[sid0.orbit]
    meta['common']['orbitMeanAltitude'] = '{:.2e}'.format(693000)
    meta['common']['orbitNumber'] = str(sid0.meta['orbitNumbers_abs']['stop'])
    meta['common']['orbitNumbers_abs'] = sid0.meta['orbitNumbers_abs']
    meta['common']['orbitNumbers_rel'] = sid0.meta['orbitNumbers_rel']
    meta['common']['platformIdentifier'] = {'S1A': '1A', 'S1B': '1B'}[sid0.sensor]
    meta['common']['platformShortName'] = 'Sentinel'
    meta['common']['platformFullname'] = '{}-{}'.format(meta['common']['platformShortName'].lower(),
                                                        meta['common']['platformIdentifier'].lower())
    meta['common']['platformReference'] = \
        {'sentinel-1a': 'http://database.eohandbook.com/database/missionsummary.aspx?missionID=575',
         'sentinel-1b': 'http://database.eohandbook.com/database/missionsummary.aspx?missionID=576'}[
            meta['common']['platformFullname']]
    meta['common']['polarisationChannels'] = sid0.polarizations
    meta['common']['polarisationMode'] = prod_meta['pols'][0]
    meta['common']['processingLevel'] = 'L1C'
    meta['common']['radarBand'] = 'C'
    meta['common']['radarCenterFreq'] = 5405000000
    meta['common']['sensorType'] = 'RADAR'
    meta['common']['swathIdentifier'] = swath_id
    meta['common']['wrsLongitudeGrid'] = str(sid0.meta['orbitNumbers_rel']['start'])
    
    # Product metadata (sorted alphabetically)
    meta['prod']['access'] = config['meta']['access_url']
    meta['prod']['ancillaryData_KML'] = 'https://sentinel.esa.int/documents/247904/1955685/S2A_OPER_GIP_TILPAR_MPC__' \
                                        '20151209T095117_V20150622T000000_21000101T000000_B00.kml'
    meta['prod']['acquisitionType'] = 'NOMINAL'
    meta['prod']['azimuthNumberOfLooks'] = prod_meta['ML_nAzLooks']
    meta['prod']['backscatterConvention'] = 'linear power'
    meta['prod']['backscatterConversionEq'] = '10*log10(DN)'
    meta['prod']['backscatterMeasurement'] = 'gamma0' if re.search('g-lin', ref_tif) else 'sigma0'
    if orb:
        meta['prod']['card4l-link'] = 'https://ceos.org/ard/files/PFS/ORB/v1.0/CARD4L_Product_Family_Specification_Ocean_Radar_Backscatter-v1.0.pdf'
        meta['prod']['card4l-version'] = '1.0'
    else:
        meta['prod']['card4l-link'] = 'https://ceos.org/ard/files/PFS/NRB/v5.5/CARD4L-PFS_NRB_v5.5.pdf'
        meta['prod']['card4l-version'] = '5.5'
    meta['prod']['crsEPSG'] = str(prod_meta['epsg'])
    meta['prod']['crsWKT'] = prod_meta['wkt']
    meta['prod']['compression_type'] = compression
    meta['prod']['compression_zerrors'] = z_err_dict
    meta['prod']['demEGMReference'] = DEM_MAP[config['dem_type']]['egm']
    meta['prod']['demEGMResamplingMethod'] = 'bilinear'
    meta['prod']['demGSD'] = DEM_MAP[config['dem_type']]['gsd']
    meta['prod']['demName'] = config['dem_type'].replace(' II', '')
    meta['prod']['demReference'] = DEM_MAP[config['dem_type']]['ref']
    meta['prod']['demResamplingMethod'] = 'bilinear'
    meta['prod']['demType'] = DEM_MAP[config['dem_type']]['type']
    meta['prod']['demAccess'] = DEM_MAP[config['dem_type']]['access']
    meta['prod']['doi'] = config['meta']['doi']
    meta['prod']['ellipsoidalHeight'] = None
    meta['prod']['equivalentNumberLooks'] = np.round(calc_enl(tif=ref_tif), 2)
    meta['prod']['speckleFilterApplied'] = False
    meta['prod']['geoCorrAccuracyEasternBias'] = None
    meta['prod']['geoCorrAccuracyEasternSTDev'] = None
    meta['prod']['geoCorrAccuracyNorthernBias'] = None
    meta['prod']['geoCorrAccuracyNorthernSTDev'] = None
    meta['prod']['geoCorrAccuracy_rRMSE'] = \
        calc_geolocation_accuracy(swath_identifier=swath_id, ei_tif=ei_tif[0], etad=config['etad']) \
            if len(ei_tif) == 1 and sid0.product == 'SLC' and 'copernicus' in config['dem_type'].lower() else None
    meta['prod']['geoCorrAccuracyReference'] = 'https://s1-nrb.readthedocs.io/en/v{}/general/geoaccuracy.html' \
                                               ''.format(S1_NRB.__version__)
    meta['prod']['geoCorrAccuracyType'] = 'slant-range'
    meta['prod']['geoCorrAlgorithm'] = 'https://sentinel.esa.int/documents/247904/1653442/' \
                                       'Guide-to-Sentinel-1-Geocoding.pdf'
    meta['prod']['geoCorrResamplingMethod'] = 'bilinear'
    meta['prod']['geom_stac_bbox_native'] = prod_meta['geom']['bbox_native']
    meta['prod']['geom_stac_bbox_4326'] = prod_meta['geom']['bbox']
    meta['prod']['geom_stac_geometry_4326'] = prod_meta['geom']['geometry']
    meta['prod']['geom_xml_center'] = prod_meta['geom']['center']
    meta['prod']['geom_xml_envelope'] = prod_meta['geom']['envelop']
    meta['prod']['griddingConventionURL'] = 'http://www.mgrs-data.org/data/documents/nga_mgrs_doc.pdf'
    meta['prod']['griddingConvention'] = 'Military Grid Reference System (MGRS)'
    meta['prod']['licence'] = config['meta']['licence']
    meta['prod']['mgrsID'] = prod_meta['mgrsID']
    meta['prod']['NRApplied'] = True
    meta['prod']['NRAlgorithm'] = 'https://sentinel.esa.int/documents/247904/2142675/Thermal-Denoising-of-Products-' \
                                  'Generated-by-Sentinel-1-IPF' if meta['prod']['NRApplied'] else None
    meta['prod']['numberOfAcquisitions'] = str(len(src_sid))
    meta['prod']['numBorderPixels'] = prod_meta['nodata_borderpx']
    meta['prod']['numLines'] = str(prod_meta['rows'])
    meta['prod']['numPixelsPerLine'] = str(prod_meta['cols'])
    meta['prod']['pixelCoordinateConvention'] = 'upper-left'
    meta['prod']['processingCenter'] = config['meta']['processing_center']
    meta['prod']['processingMode'] = 'PROTOTYPE'
    meta['prod']['processorName'] = 'S1_NRB'
    meta['prod']['processorVersion'] = S1_NRB.__version__
    meta['prod']['productName'] = 'Ocean Radar Backscatter' if orb else 'Normalised Radar Backscatter'
    meta['prod']['productName-short'] = 'ORB' if orb else 'NRB'
    meta['prod']['pxSpacingColumn'] = str(prod_meta['res'][0])
    meta['prod']['pxSpacingRow'] = str(prod_meta['res'][1])
    meta['prod']['radiometricAccuracyAbsolute'] = None
    meta['prod']['radiometricAccuracyRelative'] = None
    meta['prod']['radiometricAccuracyReference'] = None
    meta['prod']['rangeNumberOfLooks'] = prod_meta['ML_nRgLooks']
    meta['prod']['RTCAlgorithm'] = 'https://doi.org/10.1109/Tgrs.2011.2120616' \
        if meta['prod']['backscatterMeasurement'] == 'gamma0' or len(ratio_tif) > 0 else None
    meta['prod']['status'] = 'PLANNED'
    meta['prod']['timeCreated'] = proc_time
    meta['prod']['timeStart'] = start
    meta['prod']['timeStop'] = stop
    meta['prod']['transform'] = prod_meta['transform']
    
    # Source metadata
    for uid in list(src_sid.keys()):
        nsmap = src_xml[uid]['manifest'].nsmap
        
        swath_ids = find_in_annotation(annotation_dict=src_xml[uid]['annotation'],
                                       pattern='.//swathProcParams/swath')
        swaths = []
        for item in swath_ids.values():
            if isinstance(item, list):
                swaths.extend(item)
            else:
                swaths.append(item)
        osv = src_sid[uid].getOSV(returnMatch=True, osvType=['POE', 'RES'], useLocal=True)
        with src_sid[uid].geometry() as vec:
            geom = geometry_from_vec(vectorobject=vec)
        
        az_look_bandwidth = find_in_annotation(annotation_dict=src_xml[uid]['annotation'],
                                               pattern='.//azimuthProcessing/lookBandwidth',
                                               out_type='float')
        az_num_looks = find_in_annotation(annotation_dict=src_xml[uid]['annotation'],
                                          pattern='.//azimuthProcessing/numberOfLooks',
                                          out_type='int')
        az_px_spacing = find_in_annotation(annotation_dict=src_xml[uid]['annotation'],
                                           pattern='.//azimuthPixelSpacing',
                                           out_type='float')
        inc = find_in_annotation(annotation_dict=src_xml[uid]['annotation'],
                                 pattern='.//geolocationGridPoint/incidenceAngle',
                                 out_type='float')
        inc_vals = dissolve(list(inc.values()))
        lut_applied = find_in_annotation(annotation_dict=src_xml[uid]['annotation'],
                                         pattern='.//applicationLutId', single=True)
        pslr, islr = calc_pslr_islr(annotation_dict=src_xml[uid]['annotation'])
        rg_look_bandwidth = find_in_annotation(annotation_dict=src_xml[uid]['annotation'],
                                               pattern='.//rangeProcessing/lookBandwidth',
                                               out_type='float')
        rg_num_looks = find_in_annotation(annotation_dict=src_xml[uid]['annotation'],
                                          pattern='.//rangeProcessing/numberOfLooks',
                                          out_type='int')
        rg_px_spacing = find_in_annotation(annotation_dict=src_xml[uid]['annotation'],
                                           pattern='.//rangePixelSpacing',
                                           out_type='float')
        
        def _read_manifest(pattern, attrib=None):
            obj = src_xml[uid]['manifest'].find(pattern, nsmap)
            if attrib is not None:
                return obj.attrib[attrib]
            else:
                return obj.text
        
        # (sorted alphabetically)
        meta['source'][uid] = {}
        meta['source'][uid]['access'] = 'https://scihub.copernicus.eu'
        meta['source'][uid]['acquisitionType'] = 'NOMINAL'
        meta['source'][uid]['ascendingNodeDate'] = _read_manifest('.//s1:ascendingNodeTime')
        meta['source'][uid]['azimuthLookBandwidth'] = az_look_bandwidth
        meta['source'][uid]['azimuthNumberOfLooks'] = az_num_looks
        meta['source'][uid]['azimuthPixelSpacing'] = az_px_spacing
        op_mode = meta['common']['operationalMode']
        if re.search('S[1-6]', op_mode):
            res_az = {op_mode: RES_MAP['SM']['azimuthResolution'][op_mode]}
            res_rg = {op_mode: RES_MAP['SM']['rangeResolution'][op_mode]}
        else:
            res_az = RES_MAP[op_mode]['azimuthResolution']
            res_rg = RES_MAP[op_mode]['rangeResolution']
        meta['source'][uid]['azimuthResolution'] = res_az
        if src_sid[uid].meta['product'] == 'GRD':
            meta['source'][uid]['dataGeometry'] = 'ground-range'
        else:
            meta['source'][uid]['dataGeometry'] = 'slant-range'
        meta['source'][uid]['datatakeID'] = _read_manifest('.//s1sarl1:missionDataTakeID')
        meta['source'][uid]['doi'] = 'https://sentinel.esa.int/documents/247904/1877131/' \
                                     'Sentinel-1-Product-Specification'
        meta['source'][uid]['faradayMeanRotationAngle'] = None
        meta['source'][uid]['faradayRotationReference'] = None
        meta['source'][uid]['filename'] = src_sid[uid].file
        meta['source'][uid]['geom_stac_bbox_4326'] = geom['bbox']
        meta['source'][uid]['geom_stac_geometry_4326'] = geom['geometry']
        meta['source'][uid]['geom_xml_center'] = geom['center']
        meta['source'][uid]['geom_xml_envelop'] = geom['envelop']
        meta['source'][uid]['incidenceAngleMax'] = np.max(inc_vals)
        meta['source'][uid]['incidenceAngleMin'] = np.min(inc_vals)
        meta['source'][uid]['incidenceAngleMidSwath'] = np.max(inc_vals) - ((np.max(inc_vals) - np.min(inc_vals)) / 2)
        meta['source'][uid]['instrumentAzimuthAngle'] = str(src_sid[uid].meta['heading'])
        meta['source'][uid]['ionosphereIndicator'] = None
        meta['source'][uid]['lutApplied'] = lut_applied
        meta['source'][uid]['majorCycleID'] = str(src_sid[uid].meta['cycleNumber'])
        meta['source'][uid]['orbitStateVector'] = os.path.basename(osv).replace('.zip', '')
        for osv in list(OSV_MAP.keys()):
            if osv in meta['source'][uid]['orbitStateVector']:
                meta['source'][uid]['orbitDataSource'] = OSV_MAP[osv]
        meta['source'][uid]['orbitDataAccess'] = 'https://scihub.copernicus.eu/gnss'
        if len(np_tifs) > 0:
            meta['source'][uid]['perfEstimates'] = calc_performance_estimates(files=np_tifs)
            meta['source'][uid]['perfNoiseEquivalentIntensityType'] = 'sigma0'
        else:
            stats = {stat: None for stat in ['minimum', 'mean', 'maximum']}
            pe = {pol: stats for pol in meta['common']['polarisationChannels']}
            meta['source'][uid]['perfEstimates'] = pe
            meta['source'][uid]['perfNoiseEquivalentIntensityType'] = None
        meta['source'][uid]['perfEquivalentNumberOfLooks'] = 1
        meta['source'][uid]['perfIntegratedSideLobeRatio'] = islr
        meta['source'][uid]['perfPeakSideLobeRatio'] = pslr
        meta['source'][uid]['polCalMatrices'] = None
        fac_org = _read_manifest('.//safe:facility', attrib='organisation')
        fac_name = _read_manifest('.//safe:facility', attrib='name')
        meta['source'][uid]['processingCenter'] = f"{fac_org} {fac_name}".replace(' -', '')
        meta['source'][uid]['processingDate'] = _read_manifest('.//safe:processing', attrib='stop')
        meta['source'][uid]['processingLevel'] = _read_manifest('.//safe:processing', attrib='name')
        meta['source'][uid]['processorName'] = _read_manifest('.//safe:software', attrib='name')
        meta['source'][uid]['processorVersion'] = _read_manifest('.//safe:software', attrib='version')
        meta['source'][uid]['processingMode'] = 'NOMINAL'
        meta['source'][uid]['productType'] = src_sid[uid].meta['product']
        meta['source'][uid]['rangeLookBandwidth'] = rg_look_bandwidth
        meta['source'][uid]['rangeNumberOfLooks'] = rg_num_looks
        meta['source'][uid]['rangePixelSpacing'] = rg_px_spacing
        meta['source'][uid]['azimuthResolution'] = res_az
        meta['source'][uid]['rangeResolution'] = res_rg
        meta['source'][uid]['sensorCalibration'] = 'https://sentinel.esa.int/web/sentinel/technical-guides/' \
                                                   'sentinel-1-sar/sar-instrument/calibration'
        meta['source'][uid]['status'] = 'ARCHIVED'
        meta['source'][uid]['swaths'] = swaths
        meta['source'][uid]['timeCompletionFromAscendingNode'] = str(float(_read_manifest('.//s1:stopTimeANX')))
        meta['source'][uid]['timeStartFromAscendingNode'] = str(float(_read_manifest('.//s1:startTimeANX')))
        meta['source'][uid]['timeStart'] = datetime.strptime(src_sid[uid].start, '%Y%m%dT%H%M%S')
        meta['source'][uid]['timeStop'] = datetime.strptime(src_sid[uid].stop, '%Y%m%dT%H%M%S')
    
    return meta


def get_prod_meta(product_id, tif, src_ids, sar_dir):
    """
    Returns a metadata dictionary, which is generated from the name of a product scene using a regular expression
    pattern and from a measurement GeoTIFF file of the same product scene using the :class:`~spatialist.raster.Raster`
    class.
    
    Parameters
    ----------
    product_id: str
        The top-level product folder name.
    tif: str
        The path to a measurement GeoTIFF file of the product scene.
    src_ids: list[pyroSAR.drivers.ID]
        List of :class:`~pyroSAR.drivers.ID` objects of all source SLC scenes that overlap with the current MGRS tile.
    sar_dir: str
        A path pointing to the processed SAR datasets of the product.
    
    Returns
    -------
    dict
        A dictionary containing metadata for the product scene.
    """
    out = re.match(re.compile(ARD_PATTERN), product_id).groupdict()
    coord_list = [sid.meta['coordinates'] for sid in src_ids]
    
    with _vec_from_srccoords(coord_list=coord_list) as srcvec:
        with Raster(tif) as ras:
            vec = ras.bbox()
            srs = vec.srs
            out['wkt'] = srs.ExportToWkt()
            out['epsg'] = vec.getProjection(type='epsg')
            out['rows'] = ras.rows
            out['cols'] = ras.cols
            out['res'] = ras.res
            geo = ras.geo
            out['transform'] = [geo['xres'], geo['rotation_x'], geo['xmin'],
                                geo['rotation_y'], geo['yres'], geo['ymax']]
            out['geom'] = geometry_from_vec(vectorobject=vec)
            
            # Calculate number of nodata border pixels based on source scene(s) footprint
            ras_srcvec = rasterize(vectorobject=srcvec, reference=ras, burn_values=[1])
            arr_srcvec = ras_srcvec.array()
            out['nodata_borderpx'] = np.count_nonzero(np.isnan(arr_srcvec))
    
    src_xml = get_src_meta(sid=src_ids[0])
    az_num_looks = find_in_annotation(annotation_dict=src_xml['annotation'],
                                      pattern='.//azimuthProcessing/numberOfLooks',
                                      out_type='int')
    rg_num_looks = find_in_annotation(annotation_dict=src_xml['annotation'],
                                      pattern='.//rangeProcessing/numberOfLooks',
                                      out_type='int')
    proc_meta = snap.get_metadata(scene=src_ids[0].scene, outdir=sar_dir)
    out['ML_nRgLooks'] = proc_meta['rlks'] * median(rg_num_looks.values())
    out['ML_nAzLooks'] = proc_meta['azlks'] * median(az_num_looks.values())
    return out


def _vec_from_srccoords(coord_list):
    """
    Creates a single :class:`~spatialist.vector.Vector` object from a list of footprint coordinates of source scenes.
    
    Parameters
    ----------
    coord_list: list[list[tuple[float]]]
        List containing for each source scene a list of coordinate pairs as retrieved from the metadata stored in an
        :class:`~pyroSAR.drivers.ID` object.
    
    Returns
    -------
    spatialist.vector.Vector
    """
    if len(coord_list) == 2:
        # determine joined border between footprints
        if math.isclose(coord_list[0][0][0], coord_list[1][3][0], abs_tol=0.1):
            c1 = coord_list[1]
            c2 = coord_list[0]
        elif math.isclose(coord_list[1][0][0], coord_list[0][3][0], abs_tol=0.1):
            c1 = coord_list[0]
            c2 = coord_list[1]
        else:
            raise RuntimeError('Not able to find joined border of source scene footprint coordinates:'
                               '\n{} \n{}'.format(coord_list[0], coord_list[1]))
        
        c1_lat = [c1[0][1], c1[1][1], c1[2][1], c1[3][1]]
        c1_lon = [c1[0][0], c1[1][0], c1[2][0], c1[3][0]]
        c2_lat = [c2[0][1], c2[1][1], c2[2][1], c2[3][1]]
        c2_lon = [c2[0][0], c2[1][0], c2[2][0], c2[3][0]]
        
        wkt = 'POLYGON (({} {},{} {},{} {},{} {},{} {}))'.format(c1_lon[0], c1_lat[0],
                                                                 c1_lon[1], c1_lat[1],
                                                                 c2_lon[2], c2_lat[2],
                                                                 c2_lon[3], c2_lat[3],
                                                                 c1_lon[0], c1_lat[0])
    else:  # len(coord_list) == 1
        c = coord_list[0]
        lat = [c[0][1], c[1][1], c[2][1], c[3][1]]
        lon = [c[0][0], c[1][0], c[2][0], c[3][0]]
        
        wkt = 'POLYGON (({} {},{} {},{} {},{} {},{} {}))'.format(lon[0], lat[0],
                                                                 lon[1], lat[1],
                                                                 lon[2], lat[2],
                                                                 lon[3], lat[3],
                                                                 lon[0], lat[0])
    return wkt2vector(wkt, srs=4326)


def get_src_meta(sid):
    """
    Retrieve the manifest and annotation XML data of a scene as a dictionary using an :class:`pyroSAR.drivers.ID`
    object.
    
    Parameters
    ----------
    sid:  pyroSAR.drivers.ID
        A pyroSAR :class:`~pyroSAR.drivers.ID` object generated with e.g. :func:`pyroSAR.drivers.identify`.
    
    Returns
    -------
    dict
        A dictionary containing the parsed `etree.ElementTree` objects for the manifest and annotation XML files.
    """
    files = sid.findfiles(r'^s1[ab].*-[vh]{2}-.*\.xml$')
    pols = list(set([re.search('[vh]{2}', os.path.basename(a)).group() for a in files]))
    annotation_files = list(filter(re.compile(pols[0]).search, files))
    
    a_files_base = [os.path.basename(a) for a in annotation_files]
    swaths = [re.search('-(iw[1-3]*|ew[1-5]*|s[1-6])', a).group(1) for a in a_files_base]
    
    annotation_dict = {}
    for s, a in zip(swaths, annotation_files):
        annotation_dict[s.upper()] = etree.fromstring(sid.getFileObj(a).getvalue())
    
    with sid.getFileObj(sid.findfiles('manifest.safe')[0]) as input_man:
        manifest = etree.fromstring(input_man.getvalue())
    
    return {'manifest': manifest,
            'annotation': annotation_dict}


def geometry_from_vec(vectorobject):
    """
    Get geometry information for usage in STAC and XML metadata from a :class:`spatialist.vector.Vector` object.
    
    Parameters
    ----------
    vectorobject: spatialist.vector.Vector
        The vector object to extract geometry information from.
    
    Returns
    -------
    out: dict
        A dictionary containing the geometry information extracted from the vector object.
    """
    out = {}
    vec = vectorobject
    
    # For STAC metadata
    if vec.getProjection(type='epsg') != 4326:
        ext = vec.extent
        out['bbox_native'] = [ext['xmin'], ext['ymin'], ext['xmax'], ext['ymax']]
        vec.reproject(4326)
    feat = vec.getfeatures()[0]
    geom = feat.GetGeometryRef()
    out['geometry'] = json.loads(geom.ExportToJson())
    ext = vec.extent
    out['bbox'] = [ext['xmin'], ext['ymin'], ext['xmax'], ext['ymax']]
    
    # For XML metadata
    c_x = (ext['xmax'] + ext['xmin']) / 2
    c_y = (ext['ymax'] + ext['ymin']) / 2
    out['center'] = '{} {}'.format(c_y, c_x)
    wkt = geom.ExportToWkt().removeprefix('POLYGON ((').removesuffix('))')
    wkt_list = ['{} {}'.format(x[1], x[0]) for x in [y.split(' ') for y in wkt.split(',')]]
    out['envelop'] = ' '.join(wkt_list)
    
    return out


def find_in_annotation(annotation_dict, pattern, single=False, out_type='str'):
    """
    Search for a pattern in all XML annotation files provided and return a dictionary of results.
    
    Parameters
    ----------
    annotation_dict: dict
        A dict of annotation files in the form: {'swath ID': `lxml.etree._Element` object}
    pattern: str
        The pattern to search for in each annotation file.
    single: bool
        If True, the results found in each annotation file are expected to be the same and therefore only a single
        value will be returned instead of a dict. If the results differ, an error is raised. Default is False.
    out_type: str
        Output type to convert the results to. Can be one of the following:
        
        - 'str' (default)
        - 'float'
        - 'int'
    
    Returns
    -------
    out: dict
        A dictionary of the results containing a list for each of the annotation files. E.g.,
        {'swath ID': list[str or float or int]}
    """
    out = {}
    for s, a in annotation_dict.items():
        swaths = [x.text for x in a.findall('.//swathProcParams/swath')]
        items = a.findall(pattern)
        
        parent = items[0].getparent().tag
        if parent in ['azimuthProcessing', 'rangeProcessing']:
            for i, val in enumerate(items):
                out[swaths[i]] = val.text
        else:
            out[s] = [x.text for x in items]
            if len(out[s]) == 1:
                out[s] = out[s][0]
    
    def _convert(obj, type):
        if isinstance(obj, list):
            return [_convert(x, type) for x in obj]
        elif isinstance(obj, str):
            if type == 'float':
                return float(obj)
            if type == 'int':
                return int(obj)
    
    if out_type != 'str':
        for k, v in list(out.items()):
            out[k] = _convert(v, out_type)
    
    err_msg = 'Search result for pattern "{}" expected to be the same in all annotation files.'
    if single:
        val = list(out.values())[0]
        for k in out:
            if out[k] != val:
                raise RuntimeError(err_msg.format(pattern))
        if out_type != 'str':
            return _convert(val, out_type)
        else:
            return val
    else:
        return out


def calc_enl(tif, block_size=25, return_arr=False):
    """
    Calculate the equivalent number of looks (ENL) for a linear-scaled backscatter measurement GeoTIFF file of the
    product scene.
    
    Parameters
    ----------
    tif: str
        The path to a linear-scaled backscatter measurement GeoTIFF file of the product scene.
    block_size: int, optional
        The block size to use for the calculation. Default is 25, which means that ENL will be calculated for 25x25
        pixel blocks.
    return_arr: bool, optional
        If True, the calculated ENL array is returned. Default is False.
    
    Returns
    -------
    float or numpy.ndarray
        The median ENL value or array of ENL values if `return_enl_arr` is True.
    
    References
    ----------
    .. [1]  S. N. Anfinsen, A. P. Doulgeris and T. Eltoft,
            "Estimation of the Equivalent Number of Looks in Polarimetric Synthetic Aperture Radar Imagery,"
            in IEEE Transactions on Geoscience and Remote Sensing, vol. 47, no. 11, pp. 3795-3809, Nov. 2009,
            doi: 10.1109/TGRS.2009.2019269.
    """
    with Raster(tif) as ras:
        arr = ras.array()
    
    arr = np.where(np.isinf(arr), np.nan, arr)
    
    num_blocks_rows = arr.shape[0] // block_size
    num_blocks_cols = arr.shape[1] // block_size
    if num_blocks_rows == 0 or num_blocks_cols == 0:
        raise ValueError("Block size is too large for the input data dimensions.")
    
    blocks = arr[:num_blocks_rows * block_size,
             :num_blocks_cols * block_size].reshape(
        num_blocks_rows, block_size, num_blocks_cols, block_size
    )
    
    _mean = np.nanmean(blocks, axis=(1, 3))
    _std = np.nanstd(blocks, axis=(1, 3))
    enl = np.divide(_mean ** 2, _std ** 2, out=np.full_like(_mean, fill_value=np.nan), where=_std != 0)
    
    out_arr = np.zeros((num_blocks_rows, num_blocks_cols))
    out_arr[:num_blocks_rows, :num_blocks_cols] = enl
    
    if return_arr:
        return out_arr
    else:
        return np.nanmedian(out_arr)


def calc_geolocation_accuracy(swath_identifier, ei_tif, etad):
    """
    Calculates the radial root mean square error, which is a target requirement of the CARD4L NRB specification
    (Item 4.3). For more information see: https://s1-nrb.readthedocs.io/en/latest/general/geoaccuracy.html.
    Currently only the Copernicus DEM is supported.

    Parameters
    ----------
    swath_identifier: str
        Swath identifier dependent on acquisition mode.
    ei_tif: str
        Path to the annotation GeoTIFF layer 'Ellipsoidal Incident Angle' of the current product.
    etad: bool
        Was the ETAD correction applied?

    Returns
    -------
    rmse_planar: float or None
        The calculated rRMSE value rounded to two decimal places or None if a DEM other than Copernicus is used.
    """
    if etad:
        # https://sentinel.esa.int/nl/web/sentinel/missions/sentinel-1/data-products/etad-dataset
        slc_acc = {'ALE': {'rg': 0,
                           'az': 0},
                   '1sigma': {'rg': 0.2,
                              'az': 0.1}}
    else:
        swath_id = 'SM' if re.search('S[1-6]', swath_identifier) is not None else swath_identifier
        slc_acc = SLC_ACC_MAP[swath_id]
    
    # min/max ellipsoidal incidence angle
    with Raster(ei_tif) as ras:
        stats = ras.allstats(approximate=False)
        ei_min = stats[0]['min']
    
    if ei_min == 0:
        raise RuntimeError(f'minimum ellipsoid incidence angle cannot be 0\n'
                           f'(file: {ei_tif})')
    
    # Remove generated '.aux.xml' file
    aux = finder(os.path.dirname(ei_tif), ['.tif.aux.xml$'], regex=True, recursive=False)
    for file in aux:
        os.remove(file)
    
    # COP-DEM global mean accuracy (LE68) based on LE90 under assumption of gaussian distribution:
    copdem_glob_1sigma_le68 = 1.56
    rmse_dem_planar = copdem_glob_1sigma_le68 / math.tan(math.radians(ei_min))
    
    # Calculation of RMSE_planar
    rmse_rg = math.sqrt(slc_acc['ALE']['rg'] ** 2 + slc_acc['1sigma']['rg'] ** 2)
    rmse_az = math.sqrt(slc_acc['ALE']['az'] ** 2 + slc_acc['1sigma']['az'] ** 2)
    
    rmse_planar = math.sqrt((rmse_rg / math.sin(math.radians(ei_min))) ** 2 +
                            rmse_az ** 2 +
                            rmse_dem_planar ** 2)
    
    return round(rmse_planar, 2)


def calc_performance_estimates(files):
    """
    Calculates the performance estimates specified in CARD4L NRB 1.6.9 for all noise power images if available.
    
    Parameters
    ----------
    files: list[str]
        List of paths pointing to the noise power images the estimates should be calculated for.
    
    Returns
    -------
    out: dict
        Dictionary containing the calculated estimates for each available polarization.
    """
    out = {}
    for f in files:
        pol = re.search('np-([vh]{2})', f).group(1).upper()
        with Raster(f) as ras:
            arr = ras.array()
            # The following need to be of type float, not numpy.float32 in order to be JSON serializable
            _min = float(np.nanmin(arr))
            _max = float(np.nanmax(arr))
            _mean = float(np.nanmean(arr))
            del arr
        out[pol] = {'minimum': _min,
                    'maximum': _max,
                    'mean': _mean}
    return out


def calc_pslr_islr(annotation_dict):
    """
    Extracts all values for Peak Side Lobe Ratio (PSLR) and Integrated Side Lobe Ratio (ISLR) from the annotation
    metadata of a scene and calculates the mean value for all swaths.
    
    Parameters
    ----------
    annotation_dict: dict
        A dictionary of annotation files in the form: {'swath ID':`lxml.etree._Element` object}
    
    Returns
    -------
    tuple[float]
        a tuple with the following values:
        
        - pslr: Mean PSLR value for all swaths of the scene.
        - islr: Mean ISLR value for all swaths of the scene.
    """
    swaths = list(annotation_dict.keys())
    pslr_dict = find_in_annotation(annotation_dict=annotation_dict, pattern='.//crossCorrelationPslr', out_type='float')
    islr_dict = find_in_annotation(annotation_dict=annotation_dict, pattern='.//crossCorrelationIslr', out_type='float')
    
    # Mean values per swath
    pslr_mean = {}
    islr_mean = {}
    for swath in swaths:
        pslr_mean[swath] = np.nanmean(pslr_dict[swath])
        islr_mean[swath] = np.nanmean(islr_dict[swath])
    
    # Mean value for all swaths
    pslr = np.nanmean(list(pslr_mean.values()))
    islr = np.nanmean(list(islr_mean.values()))
    
    return pslr, islr


def get_header_size(tif):
    """
    Gets the header size of a GeoTIFF file in bytes.
    The code used in this function and its helper function `_get_block_offset` were extracted from the following
    source:
    
    https://github.com/OSGeo/gdal/blob/master/swig/python/gdal-utils/osgeo_utils/samples/validate_cloud_optimized_geotiff.py
    
    Copyright (c) 2017, Even Rouault
    
    Permission is hereby granted, free of charge, to any person obtaining a
    copy of this software and associated documentation files (the "Software"),
    to deal in the Software without restriction, including without limitation
    the rights to use, copy, modify, merge, publish, distribute, sublicense,
    and/or sell copies of the Software, and to permit persons to whom the
    Software is furnished to do so, subject to the following conditions:
    
    The above copyright notice and this permission notice shall be included
    in all copies or substantial portions of the Software.
    
    Parameters
    ----------
    tif: str
        A path to a GeoTIFF file of the currently processed ARD product.

    Returns
    -------
    header_size: int
        The size of all IFD headers of the GeoTIFF file in bytes.
    """
    def _get_block_offset(band):
        blockxsize, blockysize = band.GetBlockSize()
        for y in range(int((band.YSize + blockysize - 1) / blockysize)):
            for x in range(int((band.XSize + blockxsize - 1) / blockxsize)):
                block_offset = band.GetMetadataItem('BLOCK_OFFSET_%d_%d' % (x, y), 'TIFF')
                if block_offset:
                    return int(block_offset)
        return 0
    
    details = {}
    ds = gdal.Open(tif)
    main_band = ds.GetRasterBand(1)
    ovr_count = main_band.GetOverviewCount()
    
    block_offset = _get_block_offset(band=main_band)
    details['data_offsets'] = {}
    details['data_offsets']['main'] = block_offset
    for i in range(ovr_count):
        ovr_band = ds.GetRasterBand(1).GetOverview(i)
        block_offset = _get_block_offset(band=ovr_band)
        details['data_offsets']['overview_%d' % i] = block_offset
    
    headers_size = min(details['data_offsets'][k] for k in details['data_offsets'])
    if headers_size == 0:
        headers_size = gdal.VSIStatL(tif).size
    return headers_size


def copy_src_meta(target, src_ids):
    """
    Copies the original metadata of the source scenes to the ARD product
    directory.
    
    Parameters
    ----------
    target: str
        A path pointing to the current ARD product directory.
    src_ids: list[pyroSAR.drivers.ID]
        List of :class:`~pyroSAR.drivers.ID` objects of all source scenes that overlap with the current MGRS tile.
    
    Returns
    -------
    None
    """
    for src_id in src_ids:
        source_dir = os.path.join(target, 'source')
        pid = re.match(src_id.pattern, os.path.basename(src_id.file)).group('productIdentifier')
        
        if src_id.scene.endswith('.zip'):
            base = os.path.basename(src_id.file)
            with zipfile.ZipFile(src_id.scene, 'r') as zip_ref:
                zip_ref.extract(member=base + '/manifest.safe', path=source_dir)
                annotation_files = [f for f in zip_ref.namelist() if base + '/annotation' in f]
                zip_ref.extractall(members=annotation_files, path=source_dir)
            os.rename(os.path.join(source_dir, base), os.path.join(source_dir, pid))
        else:
            pid_dir = os.path.join(source_dir, pid)
            os.makedirs(pid_dir, exist_ok=True)
            shutil.copy(src=os.path.join(src_id.scene, 'manifest.safe'),
                        dst=os.path.join(pid_dir, 'manifest.safe'))
            shutil.copytree(src=os.path.join(src_id.scene, 'annotation'),
                            dst=os.path.join(pid_dir, 'annotation'))<|MERGE_RESOLUTION|>--- conflicted
+++ resolved
@@ -23,15 +23,9 @@
 def meta_dict(config, target, src_ids, sar_dir, proc_time, start, stop, compression, orb=False):
     """
     Creates a dictionary containing metadata for a product scene, as well as its source scenes. The dictionary can then
-<<<<<<< HEAD
-    be utilized by :func:`~S1_NRB.metadata.xml.parse` and :func:`~S1_NRB.metadata.stac.parse` to generate XML and STAC
-    JSON metadata files, respectively.
-
-=======
     be utilized by :func:`~S1_NRB.metadata.xml.parse` and :func:`~S1_NRB.metadata.stac.parse` to generate OGC XML and
     STAC JSON metadata files, respectively.
     
->>>>>>> db753971
     Parameters
     ----------
     config: dict
