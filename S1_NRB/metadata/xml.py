--- conflicted
+++ resolved
@@ -432,21 +432,12 @@
                                                   _nsc('s1-nrb:geoCorrAccuracyEasternBias', nsmap), attrib={'uom': 'm'})
     geoCorrAccuracyEasternBias.text = meta['prod']['geoCorrAccuracyEasternBias']
     geoCorrAccuracy_rRMSE = etree.SubElement(earthObservationMetaData,
-<<<<<<< HEAD
-                                             _nsc('nrb:geoCorrAccuracy_rRMSE', nsmap), attrib={'uom': 'm'})
+                                             _nsc('s1-nrb:geoCorrAccuracy_rRMSE', nsmap), attrib={'uom': 'm'})
     geoCorrAccuracy_rRMSE.text = str(meta['prod']['geoCorrAccuracy_rRMSE'])
     geoacc_ref = meta['prod']['geoCorrAccuracyReference']
-    geoCorrAccuracyReference = etree.SubElement(earthObservationMetaData, _nsc('nrb:geoCorrAccuracyReference', nsmap),
+    geoCorrAccuracyReference = etree.SubElement(earthObservationMetaData, _nsc('s1-nrb:geoCorrAccuracyReference', nsmap),
                                                 attrib={_nsc('xlink:href', nsmap): geoacc_ref})
-    numLines = etree.SubElement(earthObservationMetaData, _nsc('nrb:numLines', nsmap))
-=======
-                                             _nsc('s1-nrb:geoCorrAccuracy_rRMSE', nsmap), attrib={'uom': 'm'})
-    geoCorrAccuracy_rRMSE.text = meta['prod']['geoCorrAccuracy_rRMSE']
-    geoCorrAccuracyReference = etree.SubElement(earthObservationMetaData, _nsc('s1-nrb:geoCorrAccuracyReference', nsmap),
-                                                attrib={_nsc('xlink:href', nsmap): meta['prod'][
-                                                    'geoCorrAccuracyReference']})
     numLines = etree.SubElement(earthObservationMetaData, _nsc('s1-nrb:numLines', nsmap))
->>>>>>> ec78c7a5
     numLines.text = meta['prod']['numLines']
     numPixelsPerLine = etree.SubElement(earthObservationMetaData, _nsc('s1-nrb:numPixelsPerLine', nsmap))
     numPixelsPerLine.text = meta['prod']['numPixelsPerLine']
