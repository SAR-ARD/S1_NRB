--- conflicted
+++ resolved
@@ -658,11 +658,7 @@
         tree.write(outname, pretty_print=True, xml_declaration=True, encoding='utf-8')
 
 
-<<<<<<< HEAD
-def parse(meta, target, tifs):
-=======
-def main(meta, target, tifs, exist_ok=False):
->>>>>>> 8cfb098c
+def parse(meta, target, tifs, exist_ok=False):
     """
     Wrapper for `source_xml` and `product_xml`.
     
