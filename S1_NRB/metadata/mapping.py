NRB_PATTERN = r'^(?P<sensor>S1[AB])_' \
              r'(?P<mode>IW|EW|S[1-6])_' \
              r'(?P<product>NRB)_' \
              r'(?P<resolution>_)' \
              r'(?P<processingLevel>1)' \
              r'(?P<category>S)' \
              r'(?P<pols>SH|SV|DH|DV)_' \
              r'(?P<start>[0-9]{8}T[0-9]{6})_' \
              r'(?P<orbitNumber>[0-9]{6})_' \
              r'(?P<dataTakeID>[0-9A-F]{6})_' \
              r'(?P<mgrsID>[0-9A-Z]{5})_' \
              r'(?P<ID>[0-9A-Z]{4})'

# 'z_error': Maximum error threshold on values for LERC* compression.
# Will be ignored if a compression algorithm is used that isn't related to LERC.
ITEM_MAP = {'VV_gamma0': {'suffix': 'vv-g-lin',
                          'z_error': 1e-4},
            'VH_gamma0': {'suffix': 'vh-g-lin',
                          'z_error': 1e-4},
            'HH_gamma0': {'suffix': 'hh-g-lin',
                          'z_error': 1e-4},
            'HV_gamma0': {'suffix': 'hv-g-lin',
                          'z_error': 1e-4},
            'incidenceAngleFromEllipsoid': {'suffix': 'ei',
                                            'z_error': 1e-3},
            'layoverShadowMask': {'suffix': 'dm',
                                  'z_error': 0.0},
            'localIncidenceAngle': {'suffix': 'li',
                                    'z_error': 1e-2},
            'scatteringArea': {'suffix': 'lc',
                               'z_error': 0.1},
            'gammaSigmaRatio': {'suffix': 'gs',
                                'z_error': 1e-4},
            'acquisitionImage': {'suffix': 'id',
                                 'z_error': 0.0},
            'VV_NESZ': {'suffix': 'np-vv',
                        'z_error': 2e-5},
            'VH_NESZ': {'suffix': 'np-vh',
                        'z_error': 2e-5},
            'HH_NESZ': {'suffix': 'np-hh',
                        'z_error': 2e-5},
            'HV_NESZ': {'suffix': 'np-hv',
                        'z_error': 2e-5}}

# Source data resolution
# https://sentinels.copernicus.eu/web/sentinel/technical-guides/sentinel-1-sar/products-algorithms/level-1-algorithms/single-look-complex
RES_MAP = {'IW': {'azimuthResolution': {'IW1': 22.5,
                                        'IW2': 22.7,
                                        'IW3': 22.6},
                  'rangeResolution': {'IW1': 2.7,
                                      'IW2': 3.1,
                                      'IW3': 3.5}},
           'EW': {'azimuthResolution': {'EW1': 43.7,
                                        'EW2': 44.3,
                                        'EW3': 45.2,
                                        'EW4': 45.6,
                                        'EW5': 44.0},
                  'rangeResolution': {'EW1': 7.9,
                                      'EW2': 9.9,
                                      'EW3': 11.6,
                                      'EW4': 13.3,
                                      'EW5': 14.4}},
           'SM': {'azimuthResolution': {'S1': 4.9,
                                        'S2': 4.9,
                                        'S3': 4.9,
                                        'S4': 4.9,
                                        'S5': 3.9,
                                        'S6': 4.9},
                  'rangeResolution': {'S1': 1.7,
                                      'S2': 2.0,
                                      'S3': 2.5,
                                      'S4': 3.3,
                                      'S5': 3.3,
                                      'S6': 3.6}}
           }

ORB_MAP = {'PREORB': 'predicted',
           'RESORB': 'restituted',
           'POEORB': 'precise'}

DEM_MAP = {
    'GETASSE30':
        {'access': 'https://step.esa.int/auxdata/dem/GETASSE30',
         'ref': 'https://seadas.gsfc.nasa.gov/help-8.1.0/desktop/GETASSE30ElevationModel.html',
         'type': 'elevation',
         'egm': 'https://apps.dtic.mil/sti/citations/ADA166519'},
    'Copernicus 10m EEA DEM':
        {'access': 'ftps://cdsdata.copernicus.eu/DEM-datasets/COP-DEM_EEA-10-DGED/2021_1',
         'ref': 'https://spacedata.copernicus.eu/web/cscda/dataset-details?articleId=394198',
         'type': 'surface',
         'egm': 'https://bgi.obs-mip.fr/data-products/grids-and-models/egm2008-global-model/'},
    'Copernicus 30m Global DEM':
        {'access': 'https://copernicus-dem-30m.s3.eu-central-1.amazonaws.com/',
         'ref': 'https://copernicus-dem-30m.s3.amazonaws.com/readme.html',
         'type': 'surface',
         'egm': 'https://bgi.obs-mip.fr/data-products/grids-and-models/egm2008-global-model/'},
    'Copernicus 30m Global DEM II':
        {'access': 'ftps://cdsdata.copernicus.eu/DEM-datasets/COP-DEM_GLO-30-DGED/2021_1',
         'ref': 'https://spacedata.copernicus.eu/web/cscda/dataset-details?articleId=394198',
         'type': 'surface',
         'egm': 'https://bgi.obs-mip.fr/data-products/grids-and-models/egm2008-global-model/'},
    'Copernicus 90m Global DEM II':
        {'access': 'ftps://cdsdata.copernicus.eu/DEM-datasets/COP-DEM_GLO-90-DGED/2021_1',
         'ref': 'https://spacedata.copernicus.eu/web/cscda/dataset-details?articleId=394198',
         'type': 'surface',
         'egm': 'https://bgi.obs-mip.fr/data-products/grids-and-models/egm2008-global-model/'}
    }

<<<<<<< HEAD
# XML namespaces are identifiers and it is not their goal to be directly usable for schema retrieval:
# https://stackoverflow.com/a/30761004
NS_MAP = {'nrb': {'source': 'http://earth.esa.int/sentinel-1/nrb/source/1.0',
=======
NS_MAP = {'s1-nrb': {'source': 'http://earth.esa.int/sentinel-1/nrb/source/1.0',
>>>>>>> 2b9adbae
                  'product': 'http://earth.esa.int/sentinel-1/nrb/product/1.0'},
          'sar': 'http://www.opengis.net/sar/2.1',
          'eop': 'http://www.opengis.net/eop/2.1',
          'om': 'http://www.opengis.net/om/2.0',
          'gml': 'http://www.opengis.net/gml/3.2',
          'ows': 'http://www.opengis.net/ows/2.0',
          'xlink': 'http://www.w3.org/1999/xlink'}

SAMPLE_MAP = {'-dm.tif': {'type': 'Mask',
                          'unit': None,
                          'role': 'data-mask',
                          'title': 'Data Mask Image',
                          'values': {0: 'not layover, nor shadow',
                                     1: 'layover',
                                     2: 'shadow',
                                     3: 'layover and shadow',
                                     4: 'ocean water'}},
              '-ei.tif': {'type': 'Angle',
                          'unit': 'deg',
                          'role': 'ellipsoid-incidence-angle',
                          'title': 'Ellipsoid Incidence Angle'},
              '-lc.tif': {'type': 'Scattering Area',
                          'unit': 'square_meters',
                          'role': 'contributing-area',
                          'title': 'Local Contributing Area'},
              '-li.tif': {'type': 'Angle',
                          'unit': 'deg',
                          'role': 'local-incidence-angle',
                          'title': 'Local Incidence Angle'},
              '-gs.tif': {'type': 'Ratio',
                          'unit': None,
                          'role': 'gamma-sigma-ratio',
                          'title': 'Gamma0 RTC to sigma0 RTC ratio'},
              '-id.tif': {'type': 'AcqID',
                          'unit': None,
                          'role': 'acquisition-id',
                          'title': 'Acquisition ID Image'},
              '-np-[vh]{2}.tif': {'type': 'Sigma-0',
                                  'unit': 'dB',
                                  'role': 'noise-power',
                                  'title': 'Noise Power'}}<|MERGE_RESOLUTION|>--- conflicted
+++ resolved
@@ -106,14 +106,10 @@
          'egm': 'https://bgi.obs-mip.fr/data-products/grids-and-models/egm2008-global-model/'}
     }
 
-<<<<<<< HEAD
 # XML namespaces are identifiers and it is not their goal to be directly usable for schema retrieval:
 # https://stackoverflow.com/a/30761004
-NS_MAP = {'nrb': {'source': 'http://earth.esa.int/sentinel-1/nrb/source/1.0',
-=======
 NS_MAP = {'s1-nrb': {'source': 'http://earth.esa.int/sentinel-1/nrb/source/1.0',
->>>>>>> 2b9adbae
-                  'product': 'http://earth.esa.int/sentinel-1/nrb/product/1.0'},
+                     'product': 'http://earth.esa.int/sentinel-1/nrb/product/1.0'},
           'sar': 'http://www.opengis.net/sar/2.1',
           'eop': 'http://www.opengis.net/eop/2.1',
           'om': 'http://www.opengis.net/om/2.0',
