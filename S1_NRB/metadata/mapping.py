NRB_PATTERN = r'^(?P<sensor>S1[AB])_' \
              r'(?P<mode>IW|EW|S[1-6])_' \
              r'(?P<product>NRB)_' \
              r'(?P<resolution>_)' \
              r'(?P<processingLevel>1)' \
              r'(?P<category>S)' \
              r'(?P<pols>SH|SV|DH|DV)_' \
              r'(?P<start>[0-9]{8}T[0-9]{6})_' \
              r'(?P<orbitNumber>[0-9]{6})_' \
              r'(?P<dataTakeID>[0-9A-F]{6})_' \
              r'(?P<mgrsID>[0-9A-Z]{5})_' \
              r'(?P<ID>[0-9A-Z]{4})'

# 'z_error': Maximum error threshold on values for LERC* compression.
# Will be ignored if a compression algorithm is used that isn't related to LERC.
ITEM_MAP = {'VV_gamma0': {'suffix': 'vv-g-lin',
                          'z_error': 1e-4},
            'VH_gamma0': {'suffix': 'vh-g-lin',
                          'z_error': 1e-4},
            'HH_gamma0': {'suffix': 'hh-g-lin',
                          'z_error': 1e-4},
            'HV_gamma0': {'suffix': 'hv-g-lin',
                          'z_error': 1e-4},
            'incidenceAngleFromEllipsoid': {'suffix': 'ei',
                                            'z_error': 1e-3},
            'layoverShadowMask': {'suffix': 'dm',
                                  'z_error': 0.0},
            'localIncidenceAngle': {'suffix': 'li',
                                    'z_error': 1e-2},
            'scatteringArea': {'suffix': 'lc',
                               'z_error': 0.1},
            'gammaSigmaRatio': {'suffix': 'gs',
                                'z_error': 1e-4},
            'acquisitionImage': {'suffix': 'id',
                                 'z_error': 0.0},
            'VV_NESZ': {'suffix': 'np-vv',
                        'z_error': 2e-5},
            'VH_NESZ': {'suffix': 'np-vh',
                        'z_error': 2e-5},
            'HH_NESZ': {'suffix': 'np-hh',
                        'z_error': 2e-5},
            'HV_NESZ': {'suffix': 'np-hv',
                        'z_error': 2e-5}}

# Source data resolution
# https://sentinels.copernicus.eu/web/sentinel/technical-guides/sentinel-1-sar/products-algorithms/level-1-algorithms/single-look-complex
RES_MAP = {'IW': {'azimuthResolution': {'IW1': 22.5,
                                        'IW2': 22.7,
                                        'IW3': 22.6},
                  'rangeResolution': {'IW1': 2.7,
                                      'IW2': 3.1,
                                      'IW3': 3.5}},
           'EW': {'azimuthResolution': {'EW1': 43.7,
                                        'EW2': 44.3,
                                        'EW3': 45.2,
                                        'EW4': 45.6,
                                        'EW5': 44.0},
                  'rangeResolution': {'EW1': 7.9,
                                      'EW2': 9.9,
                                      'EW3': 11.6,
                                      'EW4': 13.3,
                                      'EW5': 14.4}},
           'SM': {'azimuthResolution': {'S1': 4.9,
                                        'S2': 4.9,
                                        'S3': 4.9,
                                        'S4': 4.9,
                                        'S5': 3.9,
                                        'S6': 4.9},
                  'rangeResolution': {'S1': 1.7,
                                      'S2': 2.0,
                                      'S3': 2.5,
                                      'S4': 3.3,
                                      'S5': 3.3,
                                      'S6': 3.6}}
           }

ORB_MAP = {'PREORB': 'predicted',
           'RESORB': 'restituted',
           'POEORB': 'precise'}

DEM_MAP = {
    'GETASSE30':
        {'access': 'https://step.esa.int/auxdata/dem/GETASSE30',
         'ref': 'https://seadas.gsfc.nasa.gov/help-8.1.0/desktop/GETASSE30ElevationModel.html',
         'type': 'elevation',
         'egm': 'https://apps.dtic.mil/sti/citations/ADA166519'},
    'Copernicus 10m EEA DEM':
        {'access': 'ftps://cdsdata.copernicus.eu/DEM-datasets/COP-DEM_EEA-10-DGED/2021_1',
         'ref': 'https://spacedata.copernicus.eu/web/cscda/dataset-details?articleId=394198',
         'type': 'surface',
         'egm': 'https://bgi.obs-mip.fr/data-products/grids-and-models/egm2008-global-model/'},
    'Copernicus 30m Global DEM':
        {'access': 'https://copernicus-dem-30m.s3.eu-central-1.amazonaws.com/',
         'ref': 'https://copernicus-dem-30m.s3.amazonaws.com/readme.html',
         'type': 'surface',
         'egm': 'https://bgi.obs-mip.fr/data-products/grids-and-models/egm2008-global-model/'},
    'Copernicus 30m Global DEM II':
        {'access': 'ftps://cdsdata.copernicus.eu/DEM-datasets/COP-DEM_GLO-30-DGED/2021_1',
         'ref': 'https://spacedata.copernicus.eu/web/cscda/dataset-details?articleId=394198',
         'type': 'surface',
         'egm': 'https://bgi.obs-mip.fr/data-products/grids-and-models/egm2008-global-model/'},
    'Copernicus 90m Global DEM II':
        {'access': 'ftps://cdsdata.copernicus.eu/DEM-datasets/COP-DEM_GLO-90-DGED/2021_1',
         'ref': 'https://spacedata.copernicus.eu/web/cscda/dataset-details?articleId=394198',
         'type': 'surface',
         'egm': 'https://bgi.obs-mip.fr/data-products/grids-and-models/egm2008-global-model/'}
    }

# XML namespaces are identifiers and it is not their goal to be directly usable for schema retrieval:
# https://stackoverflow.com/a/30761004
<<<<<<< HEAD
NS_MAP = {'nrb': {'source': 'http://earth.esa.int/sentinel-1/nrb/source/1.0',
                  'product': 'http://earth.esa.int/sentinel-1/nrb/product/1.0'},
=======
NS_MAP = {'s1-nrb': {'source': 'http://earth.esa.int/sentinel-1/nrb/source/1.0',
                     'product': 'http://earth.esa.int/sentinel-1/nrb/product/1.0'},
>>>>>>> 3ef0c9ea
          'sar': 'http://www.opengis.net/sar/2.1',
          'eop': 'http://www.opengis.net/eop/2.1',
          'om': 'http://www.opengis.net/om/2.0',
          'gml': 'http://www.opengis.net/gml/3.2',
          'ows': 'http://www.opengis.net/ows/2.0',
          'xlink': 'http://www.w3.org/1999/xlink'}

SAMPLE_MAP = {'-dm.tif': {'type': 'Mask',
                          'unit': None,
                          'role': 'data-mask',
                          'title': 'Data Mask Image',
                          'values': {0: 'not layover, nor shadow',
                                     1: 'layover',
                                     2: 'shadow',
                                     3: 'layover and shadow',
                                     4: 'ocean water'}},
              '-ei.tif': {'type': 'Angle',
                          'unit': 'deg',
                          'role': 'ellipsoid-incidence-angle',
                          'title': 'Ellipsoid Incidence Angle'},
              '-lc.tif': {'type': 'Scattering Area',
                          'unit': 'square_meters',
                          'role': 'contributing-area',
                          'title': 'Local Contributing Area'},
              '-li.tif': {'type': 'Angle',
                          'unit': 'deg',
                          'role': 'local-incidence-angle',
                          'title': 'Local Incidence Angle'},
              '-gs.tif': {'type': 'Ratio',
                          'unit': None,
                          'role': 'gamma-sigma-ratio',
                          'title': 'Gamma0 RTC to sigma0 RTC ratio'},
              '-id.tif': {'type': 'AcqID',
                          'unit': None,
                          'role': 'acquisition-id',
                          'title': 'Acquisition ID Image'},
              '-np-[vh]{2}.tif': {'type': 'Sigma-0',
                                  'unit': 'dB',
                                  'role': 'noise-power',
                                  'title': 'Noise Power'}}<|MERGE_RESOLUTION|>--- conflicted
+++ resolved
@@ -108,13 +108,8 @@
 
 # XML namespaces are identifiers and it is not their goal to be directly usable for schema retrieval:
 # https://stackoverflow.com/a/30761004
-<<<<<<< HEAD
-NS_MAP = {'nrb': {'source': 'http://earth.esa.int/sentinel-1/nrb/source/1.0',
-                  'product': 'http://earth.esa.int/sentinel-1/nrb/product/1.0'},
-=======
 NS_MAP = {'s1-nrb': {'source': 'http://earth.esa.int/sentinel-1/nrb/source/1.0',
                      'product': 'http://earth.esa.int/sentinel-1/nrb/product/1.0'},
->>>>>>> 3ef0c9ea
           'sar': 'http://www.opengis.net/sar/2.1',
           'eop': 'http://www.opengis.net/eop/2.1',
           'om': 'http://www.opengis.net/om/2.0',
