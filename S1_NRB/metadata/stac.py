--- conflicted
+++ resolved
@@ -527,11 +527,7 @@
         raster_ext.bands[0].spatial_resolution = int(meta['prod']['demGSD'].split()[0])
 
 
-<<<<<<< HEAD
-def make_catalog(directory, ard_type='NRB', recursive=True, silent=False):
-=======
 def make_catalog(directory, product_type, recursive=True, silent=False):
->>>>>>> 81c4a2b7
     """
     For a given directory of Sentinel-1 ARD products, this function will create a high-level STAC
     :class:`~pystac.catalog.Catalog` object serving as the STAC endpoint and lower-level STAC
@@ -544,13 +540,8 @@
     ----------
     directory: str
         Path to a directory that contains ARD products.
-<<<<<<< HEAD
-    ard_type: str, optional
-        Type of ARD products. Options are 'NRB' (default) and 'ORB'.
-=======
     product_type: str
         Type of ARD products. Options: 'NRB' or 'ORB'.
->>>>>>> 81c4a2b7
     recursive: bool, optional
         Search `directory` recursively? Default is True.
     silent: bool, optional
@@ -569,18 +560,11 @@
     https://github.com/gjoseph92/stackstac/issues/20
     """
     overwrite = False
-<<<<<<< HEAD
-    pattern = fr'^S1[AB]_(IW|EW|S[1-6])_{ard_type}__1S(SH|SV|DH|DV|VV|HH|HV|VH)_[0-9]{{8}}T[0-9]{{6}}_[0-9]{{6}}_'\
-              fr'[0-9A-F]{{6}}_[0-9A-Z]{{5}}_[0-9A-Z]{{4}}$'
-    products = finder(target=directory, matchlist=[pattern], foldermode=2, regex=True, recursive=recursive)
-    directory = os.path.join(directory, ard_type)
-=======
     product_type = product_type.upper()
     pattern = fr'^S1[AB]_(IW|EW|S[1-6])_{product_type}__1S(SH|SV|DH|DV|VV|HH|HV|VH)_[0-9]{{8}}T[0-9]{{6}}_[0-9]{{6}}_'\
               fr'[0-9A-F]{{6}}_[0-9A-Z]{{5}}_[0-9A-Z]{{4}}$'
     products = finder(target=directory, matchlist=[pattern], foldermode=2, regex=True, recursive=recursive)
     directory = os.path.join(directory, product_type)
->>>>>>> 81c4a2b7
     
     # Check if Catalog already exists
     catalog_path = os.path.join(directory, 'catalog.json')
@@ -602,34 +586,19 @@
     
     unique_tiles = list(
         set([re.search(re.compile(r'_[0-9A-Z]{5}_'), prod).group().replace('_', '') for prod in products]))
-<<<<<<< HEAD
-    products = _reorganize_by_tile(directory=directory, ard_type=ard_type, products=products, recursive=recursive,
-                                   silent=silent)
-    
-    catalog = pystac.Catalog(id=f'{ard_type.lower()}_catalog',
-                             description=f'STAC Catalog of Sentinel-1 {ard_type} products.',
-                             title=f'STAC Catalog of Sentinel-1 {ard_type} products.',
-=======
     products = _reorganize_by_tile(directory=directory, product_type=product_type, products=products, recursive=recursive,
                                    silent=silent)
     
     catalog = pystac.Catalog(id=f'{product_type.lower()}_catalog',
                              description=f'STAC Catalog of Sentinel-1 {product_type} products.',
                              title=f'STAC Catalog of Sentinel-1 {product_type} products.',
->>>>>>> 81c4a2b7
                              catalog_type=pystac.CatalogType.SELF_CONTAINED)
     
     for tile in unique_tiles:
         tile_collection = pystac.Collection(id=tile,
-<<<<<<< HEAD
-                                            description=f'STAC Collection of Sentinel-1 {ard_type} products for '
-                                                        f'MGRS tile {tile}.',
-                                            title=f'STAC Collection of Sentinel-1 {ard_type} products for '
-=======
                                             description=f'STAC Collection of Sentinel-1 {product_type} products for '
                                                         f'MGRS tile {tile}.',
                                             title=f'STAC Collection of Sentinel-1 {product_type} products for '
->>>>>>> 81c4a2b7
                                                   f'MGRS tile {tile}.',
                                             extent=pystac.Extent(sp_extent, tmp_extent),
                                             keywords=['sar', 'backscatter', 'esa', 'copernicus', 'sentinel'],
@@ -664,11 +633,7 @@
     return catalog
 
 
-<<<<<<< HEAD
-def _reorganize_by_tile(directory, ard_type, products=None, recursive=True, silent=False):
-=======
 def _reorganize_by_tile(directory, product_type, products=None, recursive=True, silent=False):
->>>>>>> 81c4a2b7
     """
     Reorganizes a directory containing Sentinel-1 ARD products based on the ARD type and unique MGRS tile IDs.
     
@@ -676,13 +641,8 @@
     ----------
     directory: str
         Path to a directory that contains ARD products.
-<<<<<<< HEAD
-    ard_type: str
-        Type of ARD products. Options are 'NRB' and 'ORB'.
-=======
     product_type: str
         Type of ARD products. Options: 'NRB' or 'ORB'.
->>>>>>> 81c4a2b7
     products: list[str] or None, optional
         List of ARD product paths. Will be created from `directory` if not provided.
     recursive: bool, optional
@@ -697,11 +657,7 @@
     """
     if products is None:
         parent_dir = os.path.dirname(directory)
-<<<<<<< HEAD
-        pattern = fr'^S1[AB]_(IW|EW|S[1-6])_{ard_type}__1S(SH|SV|DH|DV|VV|HH|HV|VH)_[0-9]{{8}}T[0-9]{{6}}_[0-9]{{6}}_' \
-=======
         pattern = fr'^S1[AB]_(IW|EW|S[1-6])_{product_type}__1S(SH|SV|DH|DV|VV|HH|HV|VH)_[0-9]{{8}}T[0-9]{{6}}_[0-9]{{6}}_' \
->>>>>>> 81c4a2b7
                   fr'[0-9A-F]{{6}}_[0-9A-Z]{{5}}_[0-9A-Z]{{4}}$'
         products = finder(target=parent_dir, matchlist=[pattern], foldermode=2, regex=True, recursive=recursive)
     
