--- conflicted
+++ resolved
@@ -47,19 +47,11 @@
 autosummary_generate = True
 
 intersphinx_mapping = {'python': ('https://docs.python.org/3', None),
-<<<<<<< HEAD
                        'pyroSAR': ('https://pyrosar.readthedocs.io/en/latest', None),
                        'spatialist': ('https://spatialist.readthedocs.io/en/latest', None),
                        'pystac': ('https://pystac.readthedocs.io/en/stable', None),
-                       'pystac-client': ('https://pystac-client.readthedocs.io/en/stable', None)
-=======
-                       'pyroSAR': ('https://pyrosar.readthedocs.io/en/v{}'
-                                   .format(version_pyrosar), None),
-                       'spatialist': ('https://spatialist.readthedocs.io/en/v{}'
-                                      .format(version_spatialist), None),
-                       'pystac': ('https://pystac.readthedocs.io/en/stable', None),
+                       'pystac-client': ('https://pystac-client.readthedocs.io/en/stable', None),
                        'dateutil': ('https://dateutil.readthedocs.io/en/stable', None)
->>>>>>> 13aab294
                        }
 
 napoleon_google_docstring = False
